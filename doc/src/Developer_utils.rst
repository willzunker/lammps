--- conflicted
+++ resolved
@@ -211,11 +211,10 @@
 .. doxygenfunction:: logmesg(LAMMPS *lmp, const std::string &mesg)
    :project: progguide
 
-<<<<<<< HEAD
+.. doxygenfunction:: errorurl
+   :project: progguide
+
 .. doxygenfunction:: missing_cmd_args
-=======
-.. doxygenfunction:: errorurl
->>>>>>> 0ed22d9f
    :project: progguide
 
 .. doxygenfunction:: flush_buffers(LAMMPS *lmp)
