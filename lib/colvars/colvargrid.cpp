// -*- c++ -*-

// This file is part of the Collective Variables module (Colvars).
// The original version of Colvars and its updates are located at:
// https://github.com/Colvars/colvars
// Please update all Colvars source files before making any changes.
// If you wish to distribute your changes, please submit them to the
// Colvars repository at GitHub.

#include "colvarmodule.h"
#include "colvarvalue.h"
#include "colvarparse.h"
#include "colvar.h"
#include "colvarcomp.h"
#include "colvargrid.h"

#include <ctime>

colvar_grid_count::colvar_grid_count()
  : colvar_grid<size_t>()
{
  mult = 1;
}

colvar_grid_count::colvar_grid_count(std::vector<int> const &nx_i,
                                     size_t const &def_count)
  : colvar_grid<size_t>(nx_i, def_count, 1)
{}

colvar_grid_count::colvar_grid_count(std::vector<colvar *>  &colvars,
                                     size_t const &def_count,
                                     bool margin)
  : colvar_grid<size_t>(colvars, def_count, 1, margin)
{}

colvar_grid_scalar::colvar_grid_scalar()
  : colvar_grid<cvm::real>(), samples(NULL)
{}

colvar_grid_scalar::colvar_grid_scalar(colvar_grid_scalar const &g)
  : colvar_grid<cvm::real>(g), samples(NULL)
{
}

colvar_grid_scalar::colvar_grid_scalar(std::vector<int> const &nx_i)
  : colvar_grid<cvm::real>(nx_i, 0.0, 1), samples(NULL)
{
}

colvar_grid_scalar::colvar_grid_scalar(std::vector<colvar *> &colvars, bool margin)
  : colvar_grid<cvm::real>(colvars, 0.0, 1, margin), samples(NULL)
{
}

colvar_grid_scalar::~colvar_grid_scalar()
{
}

cvm::real colvar_grid_scalar::maximum_value() const
{
  cvm::real max = data[0];
  for (size_t i = 0; i < nt; i++) {
    if (data[i] > max) max = data[i];
  }
  return max;
}


cvm::real colvar_grid_scalar::minimum_value() const
{
  cvm::real min = data[0];
  for (size_t i = 0; i < nt; i++) {
    if (data[i] < min) min = data[i];
  }
  return min;
}

cvm::real colvar_grid_scalar::minimum_pos_value() const
{
  cvm::real minpos = data[0];
  size_t i;
  for (i = 0; i < nt; i++) {
    if(data[i] > 0) {
      minpos = data[i];
      break;
    }
  }
  for (i = 0; i < nt; i++) {
    if (data[i] > 0 && data[i] < minpos) minpos = data[i];
  }
  return minpos;
}

cvm::real colvar_grid_scalar::integral() const
{
  cvm::real sum = 0.0;
  for (size_t i = 0; i < nt; i++) {
    sum += data[i];
  }
  cvm::real bin_volume = 1.0;
  for (size_t id = 0; id < widths.size(); id++) {
    bin_volume *= widths[id];
  }
  return bin_volume * sum;
}


cvm::real colvar_grid_scalar::entropy() const
{
  cvm::real sum = 0.0;
  for (size_t i = 0; i < nt; i++) {
<<<<<<< HEAD
    sum += -1.0 * data[i] * cvm::logn(data[i]);
=======
    if (data[i] >0) {
      sum += -1.0 * data[i] * cvm::logn(data[i]);
    }
>>>>>>> 5e3fe197
  }
  cvm::real bin_volume = 1.0;
  for (size_t id = 0; id < widths.size(); id++) {
    bin_volume *= widths[id];
  }
  return bin_volume * sum;
}


colvar_grid_gradient::colvar_grid_gradient()
  : colvar_grid<cvm::real>(), samples(NULL)
{}

colvar_grid_gradient::colvar_grid_gradient(std::vector<int> const &nx_i)
  : colvar_grid<cvm::real>(nx_i, 0.0, nx_i.size()), samples(NULL)
{}

colvar_grid_gradient::colvar_grid_gradient(std::vector<colvar *> &colvars)
  : colvar_grid<cvm::real>(colvars, 0.0, colvars.size()), samples(NULL)
{}

void colvar_grid_gradient::write_1D_integral(std::ostream &os)
{
  cvm::real bin, min, integral;
  std::vector<cvm::real> int_vals;

  os << "#       xi            A(xi)\n";

  if (cv.size() != 1) {
    cvm::error("Cannot write integral for multi-dimensional gradient grids.");
    return;
  }

  integral = 0.0;
  int_vals.push_back(0.0);
  min = 0.0;

  // correction for periodic colvars, so that the PMF is periodic
  cvm::real corr;
  if (periodic[0]) {
    corr = average();
  } else {
    corr = 0.0;
  }

  for (std::vector<int> ix = new_index(); index_ok(ix); incr(ix)) {

    if (samples) {
      size_t const samples_here = samples->value(ix);
      if (samples_here)
        integral += (value(ix) / cvm::real(samples_here) - corr) * cv[0]->width;
    } else {
      integral += (value(ix) - corr) * cv[0]->width;
    }

    if ( integral < min ) min = integral;
    int_vals.push_back(integral);
  }

  bin = 0.0;
  for ( int i = 0; i < nx[0]; i++, bin += 1.0 ) {
    os << std::setw(10) << cv[0]->lower_boundary.real_value + cv[0]->width * bin << " "
       << std::setw(cvm::cv_width)
       << std::setprecision(cvm::cv_prec)
       << int_vals[i] - min << "\n";
  }

  os << std::setw(10) << cv[0]->lower_boundary.real_value + cv[0]->width * bin << " "
     << std::setw(cvm::cv_width)
     << std::setprecision(cvm::cv_prec)
     << int_vals[nx[0]] - min << "\n";

  return;
}



integrate_potential::integrate_potential(std::vector<colvar *> &colvars, colvar_grid_gradient * gradients)
  : colvar_grid_scalar(colvars, true),
    gradients(gradients)
{
  // parent class colvar_grid_scalar is constructed with margin option set to true
  // hence PMF grid is wider than gradient grid if non-PBC

  if (nd > 1) {
    divergence.resize(nt);

    // Compute inverse of Laplacian diagonal for Jacobi preconditioning
    // For now all code related to preconditioning is commented out
    // until a method better than Jacobi is implemented
//     cvm::log("Preparing inverse diagonal for preconditioning...");
//     inv_lap_diag.resize(nt);
//     std::vector<cvm::real> id(nt), lap_col(nt);
//     for (int i = 0; i < nt; i++) {
//       if (i % (nt / 100) == 0)
//         cvm::log(cvm::to_str(i));
//       id[i] = 1.;
//       atimes(id, lap_col);
//       id[i] = 0.;
//       inv_lap_diag[i] = 1. / lap_col[i];
//     }
//     cvm::log("Done.");
  }
}


int integrate_potential::integrate(const int itmax, const cvm::real &tol, cvm::real & err)
{
  int iter = 0;

  if (nd == 1) {

    cvm::real sum = 0.0;
    cvm::real corr;
    if ( periodic[0] ) {
      corr = gradients->average(); // Enforce PBC by subtracting average gradient
    } else {
      corr = 0.0;
    }

    std::vector<int> ix;
    // Iterate over valid indices in gradient grid
    for (ix = new_index(); gradients->index_ok(ix); incr(ix)) {
      set_value(ix, sum);
      sum += (gradients->value_output(ix) - corr) * widths[0];
    }
    if (index_ok(ix)) {
      // This will happen if non-periodic: then PMF grid has one extra bin wrt gradient grid
      set_value(ix, sum);
    }

  } else if (nd <= 3) {

    nr_linbcg_sym(divergence, data, tol, itmax, iter, err);
    cvm::log("Integrated in " + cvm::to_str(iter) + " steps, error: " + cvm::to_str(err));

  } else {
    cvm::error("Cannot integrate PMF in dimension > 3\n");
  }

  return iter;
}


void integrate_potential::set_div()
{
  if (nd == 1) return;
  for (std::vector<int> ix = new_index(); index_ok(ix); incr(ix)) {
    update_div_local(ix);
  }
}


void integrate_potential::update_div_neighbors(const std::vector<int> &ix0)
{
  std::vector<int> ix(ix0);
  int i, j, k;

  // If not periodic, expanded grid ensures that neighbors of ix0 are valid grid points
  if (nd == 1) {
    return;

  } else if (nd == 2) {

    update_div_local(ix);
    ix[0]++; wrap(ix);
    update_div_local(ix);
    ix[1]++; wrap(ix);
    update_div_local(ix);
    ix[0]--; wrap(ix);
    update_div_local(ix);

  } else if (nd == 3) {

    for (i = 0; i<2; i++) {
      ix[1] = ix0[1];
      for (j = 0; j<2; j++) {
        ix[2] = ix0[2];
        for (k = 0; k<2; k++) {
          wrap(ix);
          update_div_local(ix);
          ix[2]++;
        }
        ix[1]++;
      }
      ix[0]++;
    }
  }
}

void integrate_potential::get_grad(cvm::real * g, std::vector<int> &ix)
{
  size_t count, i;
  bool edge = gradients->wrap_edge(ix); // Detect edge if non-PBC

  if (gradients->samples) {
    count = gradients->samples->value(ix);
  } else {
    count = 1;
  }

  if (!edge && count) {
    cvm::real const *grad = &(gradients->value(ix));
    cvm::real const fact = 1.0 / count;
    for ( i = 0; i<nd; i++ ) {
      g[i] = fact * grad[i];
    }
  } else {
    for ( i = 0; i<nd; i++ ) {
      g[i] = 0.0;
    }
  }
}

void integrate_potential::update_div_local(const std::vector<int> &ix0)
{
  const int linear_index = address(ix0);
  int i, j, k;
  std::vector<int> ix = ix0;

  if (nd == 2) {
    // gradients at grid points surrounding the current scalar grid point
    cvm::real g00[2], g01[2], g10[2], g11[2];

    get_grad(g11, ix);
    ix[0] = ix0[0] - 1;
    get_grad(g01, ix);
    ix[1] = ix0[1] - 1;
    get_grad(g00, ix);
    ix[0] = ix0[0];
    get_grad(g10, ix);

    divergence[linear_index] = ((g10[0]-g00[0] + g11[0]-g01[0]) / widths[0]
                              + (g01[1]-g00[1] + g11[1]-g10[1]) / widths[1]) * 0.5;
  } else if (nd == 3) {
    cvm::real gc[24]; // stores 3d gradients in 8 contiguous bins
    int index = 0;

    ix[0] = ix0[0] - 1;
    for (i = 0; i<2; i++) {
      ix[1] = ix0[1] - 1;
      for (j = 0; j<2; j++) {
        ix[2] = ix0[2] - 1;
        for (k = 0; k<2; k++) {
          get_grad(gc + index, ix);
          index += 3;
          ix[2]++;
        }
        ix[1]++;
      }
      ix[0]++;
    }

    divergence[linear_index] =
     ((gc[3*4]-gc[0] + gc[3*5]-gc[3*1] + gc[3*6]-gc[3*2] + gc[3*7]-gc[3*3])
      / widths[0]
    + (gc[3*2+1]-gc[0+1] + gc[3*3+1]-gc[3*1+1] + gc[3*6+1]-gc[3*4+1] + gc[3*7+1]-gc[3*5+1])
      / widths[1]
    + (gc[3*1+2]-gc[0+2] + gc[3*3+2]-gc[3*2+2] + gc[3*5+2]-gc[3*4+2] + gc[3*7+2]-gc[3*6+2])
      / widths[2]) * 0.25;
  }
}


/// Multiplication by sparse matrix representing Laplacian
/// NOTE: Laplacian must be symmetric for solving with CG
void integrate_potential::atimes(const std::vector<cvm::real> &A, std::vector<cvm::real> &LA)
{
  if (nd == 2) {
    // DIMENSION 2

    size_t index, index2;
    int i, j;
    cvm::real fact;
    const cvm::real ffx = 1.0 / (widths[0] * widths[0]);
    const cvm::real ffy = 1.0 / (widths[1] * widths[1]);
    const int h = nx[1];
    const int w = nx[0];
    // offsets for 4 reference points of the Laplacian stencil
    int xm = -h;
    int xp =  h;
    int ym = -1;
    int yp =  1;

    // NOTE on performance: this version is slightly sub-optimal because
    // it contains two double loops on the core of the array (for x and y terms)
    // The slightly faster version is in commit 0254cb5a2958cb2e135f268371c4b45fad34866b
    // yet it is much uglier, and probably horrible to extend to dimension 3
    // All terms in the matrix are assigned (=) during the x loops, then updated (+=)
    // with the y (and z) contributions


    // All x components except on x edges
    index = h; // Skip first column

    // Halve the term on y edges (if any) to preserve symmetry of the Laplacian matrix
    // (Long Chen, Finite Difference Methods, UCI, 2017)
    fact = periodic[1] ? 1.0 : 0.5;

    for (i=1; i<w-1; i++) {
      // Full range of j, but factor may change on y edges (j == 0 and j == h-1)
      LA[index] = fact * ffx * (A[index + xm] + A[index + xp] - 2.0 * A[index]);
      index++;
      for (j=1; j<h-1; j++) {
        LA[index] = ffx * (A[index + xm] + A[index + xp] - 2.0 * A[index]);
        index++;
      }
      LA[index] = fact * ffx * (A[index + xm] + A[index + xp] - 2.0 * A[index]);
      index++;
    }
    // Edges along x (x components only)
    index = 0; // Follows left edge
    index2 = h * (w - 1); // Follows right edge
    if (periodic[0]) {
      xm =  h * (w - 1);
      xp =  h;
      fact = periodic[1] ? 1.0 : 0.5;
      LA[index]  = fact * ffx * (A[index + xm] + A[index + xp] - 2.0 * A[index]);
      LA[index2] = fact * ffx * (A[index2 - xp] + A[index2 - xm] - 2.0 * A[index2]);
      index++;
      index2++;
      for (j=1; j<h-1; j++) {
        LA[index]  = ffx * (A[index + xm] + A[index + xp] - 2.0 * A[index]);
        LA[index2] = ffx * (A[index2 - xp] + A[index2 - xm] - 2.0 * A[index2]);
        index++;
        index2++;
      }
      LA[index]  = fact * ffx * (A[index + xm] + A[index + xp] - 2.0 * A[index]);
      LA[index2] = fact * ffx * (A[index2 - xp] + A[index2 - xm] - 2.0 * A[index2]);
    } else {
      xm = -h;
      xp =  h;
      fact = periodic[1] ? 1.0 : 0.5; // Halve in corners in full PBC only
      // lower corner, "j == 0"
      LA[index]  = fact * ffx * (A[index + xp] - A[index]);
      LA[index2] = fact * ffx * (A[index2 + xm] - A[index2]);
      index++;
      index2++;
      for (j=1; j<h-1; j++) {
        // x gradient (+ y term of laplacian, calculated below)
        LA[index]  = ffx * (A[index + xp] - A[index]);
        LA[index2] = ffx * (A[index2 + xm] - A[index2]);
        index++;
        index2++;
      }
      // upper corner, j == h-1
      LA[index]  = fact * ffx * (A[index + xp] - A[index]);
      LA[index2] = fact * ffx * (A[index2 + xm] - A[index2]);
    }

    // Now adding all y components
    // All y components except on y edges
    index = 1; // Skip first element (in first row)

    fact = periodic[0] ? 1.0 : 0.5; // for i == 0
    for (i=0; i<w; i++) {
      // Factor of 1/2 on x edges if non-periodic
      if (i == 1) fact = 1.0;
      if (i == w - 1) fact = periodic[0] ? 1.0 : 0.5;
      for (j=1; j<h-1; j++) {
        LA[index] += fact * ffy * (A[index + ym] + A[index + yp] - 2.0 * A[index]);
        index++;
      }
      index += 2; // skip the edges and move to next column
    }
    // Edges along y (y components only)
    index = 0; // Follows bottom edge
    index2 = h - 1; // Follows top edge
    if (periodic[1]) {
      fact = periodic[0] ? 1.0 : 0.5;
      ym = h - 1;
      yp = 1;
      LA[index]  += fact * ffy * (A[index + ym] + A[index + yp] - 2.0 * A[index]);
      LA[index2] += fact * ffy * (A[index2 - yp] + A[index2 - ym] - 2.0 * A[index2]);
      index  += h;
      index2 += h;
      for (i=1; i<w-1; i++) {
        LA[index]  += ffy * (A[index + ym] + A[index + yp] - 2.0 * A[index]);
        LA[index2] += ffy * (A[index2 - yp] + A[index2 - ym] - 2.0 * A[index2]);
        index  += h;
        index2 += h;
      }
      LA[index]  += fact * ffy * (A[index + ym] + A[index + yp] - 2.0 * A[index]);
      LA[index2] += fact * ffy * (A[index2 - yp] + A[index2 - ym] - 2.0 * A[index2]);
    } else {
      ym = -1;
      yp = 1;
      fact = periodic[0] ? 1.0 : 0.5; // Halve in corners in full PBC only
      // Left corner
      LA[index]  += fact * ffy * (A[index + yp] - A[index]);
      LA[index2] += fact * ffy * (A[index2 + ym] - A[index2]);
      index  += h;
      index2 += h;
      for (i=1; i<w-1; i++) {
        // y gradient (+ x term of laplacian, calculated above)
        LA[index]  += ffy * (A[index + yp] - A[index]);
        LA[index2] += ffy * (A[index2 + ym] - A[index2]);
        index  += h;
        index2 += h;
      }
      // Right corner
      LA[index]  += fact * ffy * (A[index + yp] - A[index]);
      LA[index2] += fact * ffy * (A[index2 + ym] - A[index2]);
    }

  } else if (nd == 3) {
    // DIMENSION 3

    int i, j, k;
    size_t index, index2;
    cvm::real fact = 1.0;
    const cvm::real ffx = 1.0 / (widths[0] * widths[0]);
    const cvm::real ffy = 1.0 / (widths[1] * widths[1]);
    const cvm::real ffz = 1.0 / (widths[2] * widths[2]);
    const int h = nx[2]; // height
    const int d = nx[1]; // depth
    const int w = nx[0]; // width
    // offsets for 6 reference points of the Laplacian stencil
    int xm = -d * h;
    int xp =  d * h;
    int ym = -h;
    int yp =  h;
    int zm = -1;
    int zp =  1;

    cvm::real factx = periodic[0] ? 1 : 0.5; // factor to be applied on x edges
    cvm::real facty = periodic[1] ? 1 : 0.5; // same for y
    cvm::real factz = periodic[2] ? 1 : 0.5; // same for z
    cvm::real ifactx = 1 / factx;
    cvm::real ifacty = 1 / facty;
    cvm::real ifactz = 1 / factz;

    // All x components except on x edges
    index = d * h; // Skip left slab
    fact = facty * factz;
    for (i=1; i<w-1; i++) {
      for (j=0; j<d; j++) { // full range of y
        if (j == 1) fact *= ifacty;
        if (j == d-1) fact *= facty;
        LA[index] = fact * ffx * (A[index + xm] + A[index + xp] - 2.0 * A[index]);
        index++;
        fact *= ifactz;
        for (k=1; k<h-1; k++) { // full range of z
          LA[index] = fact * ffx * (A[index + xm] + A[index + xp] - 2.0 * A[index]);
          index++;
        }
        fact *= factz;
        LA[index] = fact * ffx * (A[index + xm] + A[index + xp] - 2.0 * A[index]);
        index++;
      }
    }
    // Edges along x (x components only)
    index = 0; // Follows left slab
    index2 = d * h * (w - 1); // Follows right slab
    if (periodic[0]) {
      xm =  d * h * (w - 1);
      xp =  d * h;
      fact = facty * factz;
      for (j=0; j<d; j++) {
        if (j == 1) fact *= ifacty;
        if (j == d-1) fact *= facty;
        LA[index]  = fact * ffx * (A[index + xm] + A[index + xp] - 2.0 * A[index]);
        LA[index2] = fact * ffx * (A[index2 - xp] + A[index2 - xm] - 2.0 * A[index2]);
        index++;
        index2++;
        fact *= ifactz;
        for (k=1; k<h-1; k++) {
          LA[index]  = fact * ffx * (A[index + xm] + A[index + xp] - 2.0 * A[index]);
          LA[index2] = fact * ffx * (A[index2 - xp] + A[index2 - xm] - 2.0 * A[index2]);
          index++;
          index2++;
        }
        fact *= factz;
        LA[index]  = fact * ffx * (A[index + xm] + A[index + xp] - 2.0 * A[index]);
        LA[index2] = fact * ffx * (A[index2 - xp] + A[index2 - xm] - 2.0 * A[index2]);
        index++;
        index2++;
      }
    } else {
      xm = -d * h;
      xp =  d * h;
      fact = facty * factz;
      for (j=0; j<d; j++) {
        if (j == 1) fact *= ifacty;
        if (j == d-1) fact *= facty;
        LA[index]  = fact * ffx * (A[index + xp] - A[index]);
        LA[index2] = fact * ffx * (A[index2 + xm] - A[index2]);
        index++;
        index2++;
        fact *= ifactz;
        for (k=1; k<h-1; k++) {
          // x gradient (+ y, z terms of laplacian, calculated below)
          LA[index]  = fact * ffx * (A[index + xp] - A[index]);
          LA[index2] = fact * ffx * (A[index2 + xm] - A[index2]);
          index++;
          index2++;
        }
        fact *= factz;
        LA[index]  = fact * ffx * (A[index + xp] - A[index]);
        LA[index2] = fact * ffx * (A[index2 + xm] - A[index2]);
        index++;
        index2++;
      }
    }

    // Now adding all y components
    // All y components except on y edges
    index = h; // Skip first column (in front slab)
    fact = factx * factz;
    for (i=0; i<w; i++) { // full range of x
      if (i == 1) fact *= ifactx;
      if (i == w-1) fact *= factx;
      for (j=1; j<d-1; j++) {
        LA[index] += fact * ffy * (A[index + ym] + A[index + yp] - 2.0 * A[index]);
        index++;
        fact *= ifactz;
        for (k=1; k<h-1; k++) {
          LA[index] += fact * ffy * (A[index + ym] + A[index + yp] - 2.0 * A[index]);
          index++;
        }
        fact *= factz;
        LA[index] += fact * ffy * (A[index + ym] + A[index + yp] - 2.0 * A[index]);
        index++;
      }
      index += 2 * h; // skip columns in front and back slabs
    }
    // Edges along y (y components only)
    index = 0; // Follows front slab
    index2 = h * (d - 1); // Follows back slab
    if (periodic[1]) {
      ym = h * (d - 1);
      yp = h;
      fact = factx * factz;
      for (i=0; i<w; i++) {
        if (i == 1) fact *= ifactx;
        if (i == w-1) fact *= factx;
        LA[index]  += fact * ffy * (A[index + ym] + A[index + yp] - 2.0 * A[index]);
        LA[index2] += fact * ffy * (A[index2 - yp] + A[index2 - ym] - 2.0 * A[index2]);
        index++;
        index2++;
        fact *= ifactz;
        for (k=1; k<h-1; k++) {
          LA[index]  += fact * ffy * (A[index + ym] + A[index + yp] - 2.0 * A[index]);
          LA[index2] += fact * ffy * (A[index2 - yp] + A[index2 - ym] - 2.0 * A[index2]);
          index++;
          index2++;
        }
        fact *= factz;
        LA[index]  += fact * ffy * (A[index + ym] + A[index + yp] - 2.0 * A[index]);
        LA[index2] += fact * ffy * (A[index2 - yp] + A[index2 - ym] - 2.0 * A[index2]);
        index++;
        index2++;
        index  += h * (d - 1);
        index2 += h * (d - 1);
      }
    } else {
      ym = -h;
      yp =  h;
      fact = factx * factz;
      for (i=0; i<w; i++) {
        if (i == 1) fact *= ifactx;
        if (i == w-1) fact *= factx;
        LA[index]  += fact * ffy * (A[index + yp] - A[index]);
        LA[index2] += fact * ffy * (A[index2 + ym] - A[index2]);
        index++;
        index2++;
        fact *= ifactz;
        for (k=1; k<h-1; k++) {
          // y gradient (+ x, z terms of laplacian, calculated above and below)
          LA[index]  += fact * ffy * (A[index + yp] - A[index]);
          LA[index2] += fact * ffy * (A[index2 + ym] - A[index2]);
          index++;
          index2++;
        }
        fact *= factz;
        LA[index]  += fact * ffy * (A[index + yp] - A[index]);
        LA[index2] += fact * ffy * (A[index2 + ym] - A[index2]);
        index++;
        index2++;
        index  += h * (d - 1);
        index2 += h * (d - 1);
      }
    }

  // Now adding all z components
    // All z components except on z edges
    index = 1; // Skip first element (in bottom slab)
    fact = factx * facty;
    for (i=0; i<w; i++) { // full range of x
      if (i == 1) fact *= ifactx;
      if (i == w-1) fact *= factx;
      for (k=1; k<h-1; k++) {
        LA[index] += fact * ffz * (A[index + zm] + A[index + zp] - 2.0 * A[index]);
        index++;
      }
      fact *= ifacty;
      index += 2; // skip edge slabs
      for (j=1; j<d-1; j++) { // full range of y
        for (k=1; k<h-1; k++) {
          LA[index] += fact * ffz * (A[index + zm] + A[index + zp] - 2.0 * A[index]);
          index++;
        }
        index += 2; // skip edge slabs
      }
      fact *= facty;
      for (k=1; k<h-1; k++) {
        LA[index] += fact * ffz * (A[index + zm] + A[index + zp] - 2.0 * A[index]);
        index++;
      }
      index += 2; // skip edge slabs
    }
    // Edges along z (z components onlz)
    index = 0; // Follows bottom slab
    index2 = h - 1; // Follows top slab
    if (periodic[2]) {
      zm = h - 1;
      zp = 1;
      fact = factx * facty;
      for (i=0; i<w; i++) {
        if (i == 1) fact *= ifactx;
        if (i == w-1) fact *= factx;
        LA[index]  += fact * ffz * (A[index + zm] + A[index + zp] - 2.0 * A[index]);
        LA[index2] += fact * ffz * (A[index2 - zp] + A[index2 - zm] - 2.0 * A[index2]);
        index  += h;
        index2 += h;
        fact *= ifacty;
        for (j=1; j<d-1; j++) {
          LA[index]  += fact * ffz * (A[index + zm] + A[index + zp] - 2.0 * A[index]);
          LA[index2] += fact * ffz * (A[index2 - zp] + A[index2 - zm] - 2.0 * A[index2]);
          index  += h;
          index2 += h;
        }
        fact *= facty;
        LA[index]  += fact * ffz * (A[index + zm] + A[index + zp] - 2.0 * A[index]);
        LA[index2] += fact * ffz * (A[index2 - zp] + A[index2 - zm] - 2.0 * A[index2]);
        index  += h;
        index2 += h;
      }
    } else {
      zm = -1;
      zp = 1;
      fact = factx * facty;
      for (i=0; i<w; i++) {
        if (i == 1) fact *= ifactx;
        if (i == w-1) fact *= factx;
        LA[index]  += fact * ffz * (A[index + zp] - A[index]);
        LA[index2] += fact * ffz * (A[index2 + zm] - A[index2]);
        index  += h;
        index2 += h;
        fact *= ifacty;
        for (j=1; j<d-1; j++) {
          // z gradient (+ x, y terms of laplacian, calculated above)
          LA[index]  += fact * ffz * (A[index + zp] - A[index]);
          LA[index2] += fact * ffz * (A[index2 + zm] - A[index2]);
          index  += h;
          index2 += h;
        }
        fact *= facty;
        LA[index]  += fact * ffz * (A[index + zp] - A[index]);
        LA[index2] += fact * ffz * (A[index2 + zm] - A[index2]);
        index  += h;
        index2 += h;
      }
    }
  }
}


/*
/// Inversion of preconditioner matrix (e.g. diagonal of the Laplacian)
void integrate_potential::asolve(const std::vector<cvm::real> &b, std::vector<cvm::real> &x)
{
  for (size_t i=0; i<int(nt); i++) {
    x[i] = b[i] * inv_lap_diag[i]; // Jacobi preconditioner - little benefit in tests so far
  }
  return;
}*/


// b : RHS of equation
// x : initial guess for the solution; output is solution
// itol : convergence criterion
void integrate_potential::nr_linbcg_sym(const std::vector<cvm::real> &b, std::vector<cvm::real> &x, const cvm::real &tol,
  const int itmax, int &iter, cvm::real &err)
{
  cvm::real ak,akden,bk,bkden,bknum,bnrm;
  const cvm::real EPS=1.0e-14;
  int j;
  std::vector<cvm::real> p(nt), r(nt), z(nt);

  iter=0;
  atimes(x,r);
  for (j=0;j<int(nt);j++) {
    r[j]=b[j]-r[j];
  }
  bnrm=l2norm(b);
  if (bnrm < EPS) {
    return; // Target is zero, will break relative error calc
  }
//   asolve(r,z); // precon
  bkden = 1.0;
  while (iter < itmax) {
    ++iter;
    for (bknum=0.0,j=0;j<int(nt);j++) {
      bknum += r[j]*r[j];  // precon: z[j]*r[j]
    }
    if (iter == 1) {
      for (j=0;j<int(nt);j++) {
        p[j] = r[j];  // precon: p[j] = z[j]
      }
    } else {
      bk=bknum/bkden;
      for (j=0;j<int(nt);j++) {
        p[j] = bk*p[j] + r[j];  // precon:  bk*p[j] + z[j]
      }
    }
    bkden = bknum;
    atimes(p,z);
    for (akden=0.0,j=0;j<int(nt);j++) {
      akden += z[j]*p[j];
    }
    ak = bknum/akden;
    for (j=0;j<int(nt);j++) {
      x[j] += ak*p[j];
      r[j] -= ak*z[j];
    }
//     asolve(r,z);  // precon
    err = l2norm(r)/bnrm;
    if (cvm::debug())
      std::cout << "iter=" << std::setw(4) << iter+1 << std::setw(12) << err << std::endl;
    if (err <= tol)
      break;
  }
}

cvm::real integrate_potential::l2norm(const std::vector<cvm::real> &x)
{
  size_t i;
  cvm::real sum = 0.0;
  for (i=0;i<x.size();i++)
    sum += x[i]*x[i];
  return sqrt(sum);
}<|MERGE_RESOLUTION|>--- conflicted
+++ resolved
@@ -109,13 +109,9 @@
 {
   cvm::real sum = 0.0;
   for (size_t i = 0; i < nt; i++) {
-<<<<<<< HEAD
-    sum += -1.0 * data[i] * cvm::logn(data[i]);
-=======
     if (data[i] >0) {
       sum += -1.0 * data[i] * cvm::logn(data[i]);
     }
->>>>>>> 5e3fe197
   }
   cvm::real bin_volume = 1.0;
   for (size_t id = 0; id < widths.size(); id++) {
