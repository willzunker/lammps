--- conflicted
+++ resolved
@@ -18,11 +18,7 @@
 # settings
 
 thisdir = fullpath('.')
-<<<<<<< HEAD
-version = "kim-api-v1.9.5"
-=======
 version = "kim-api-2.1.2"
->>>>>>> f0f90999
 
 # help message
 
@@ -39,18 +35,9 @@
 Examples:
 
 make lib-kim args="-b" # install KIM API lib with only example models
-<<<<<<< HEAD
-make lib-kim args="-b -a Glue_Ercolessi_Adams_Al__MO_324507536345_001" # Ditto plus one model
-make lib-kim args="-b -a everything"   # install KIM API lib with all models
-make lib-kim args="-n -a EAM_Dynamo_Ackland_W__MO_141627196590_002"    # only add one model or model driver
-
-See the list of KIM model drivers here:
-https://openkim.org/kim-items/model-drivers/alphabetical
-=======
 make lib-kim args="-b -a EAM_ErcolessiAdams_1994_Al__MO_324507536345_002" # Ditto plus one model
 make lib-kim args="-b -a everything"   # install KIM API lib with all models
 make lib-kim args="-n -a EAM_Dynamo_Ackland_2003_W__MO_141627196590_005"    # only add one model or model driver
->>>>>>> f0f90999
 
 See the list of all KIM models here:
 https://openkim.org/browse/models
@@ -103,11 +90,7 @@
   with open("%s/kim-prefix.txt" % thisdir, 'w') as pffile:
     pffile.write("%s" % kimdir)
 
-<<<<<<< HEAD
-  print("Created %s/Makefile.KIM_DIR\n  using %s" % (thisdir, kimdir))
-=======
   print("Created %s/kim-prefix.txt\n  using %s" % (thisdir,kimdir))
->>>>>>> f0f90999
 else:
   kimdir = os.path.join(os.path.abspath(thisdir), "installed-" + version)
   if args.nobuild and not os.path.isdir(kimdir):
@@ -127,11 +110,7 @@
   with open("%s/kim-prefix.txt" % thisdir, 'w') as pffile:
     pffile.write("%s" % kimdir)
 
-<<<<<<< HEAD
-  print("Created %s/Makefile.KIM_DIR\n  using %s" % (thisdir, kimdir))
-=======
   print("Created %s/kim-prefix.txt\n  using %s" % (thisdir,kimdir))
->>>>>>> f0f90999
 
   # download entire kim-api tarball
 
@@ -144,14 +123,6 @@
   # configure kim-api
 
   print("Configuring kim-api ...")
-<<<<<<< HEAD
-  cmd = 'cd "%s/%s"; ./configure --prefix="%s"' % (thisdir, version, kimdir)
-  subprocess.check_output(cmd, stderr=subprocess.STDOUT, shell=True)
-
-  # build kim-api
-  print("Building kim-api ...")
-  cmd = 'cd "%s/%s"; make' % (thisdir, version)
-=======
   cmd = 'cd "%s/%s" && mkdir build && cd build && cmake .. -DCMAKE_INSTALL_PREFIX="%s" -DCMAKE_BUILD_TYPE=Release' % (thisdir,version,kimdir)
   txt = subprocess.check_output(cmd,stderr=subprocess.STDOUT,shell=True)
   if verboseflag: print(txt.decode("UTF-8"))
@@ -159,7 +130,6 @@
   # build kim-api
   print("Building kim-api ...")
   cmd = 'cd "%s/%s/build" && make -j2' % (thisdir, version)
->>>>>>> f0f90999
   txt = subprocess.check_output(cmd, stderr=subprocess.STDOUT, shell=True)
   if verboseflag:
     print(txt.decode("UTF-8"))
@@ -167,30 +137,13 @@
   # install kim-api
 
   print("Installing kim-api ...")
-<<<<<<< HEAD
-  cmd = 'cd "%s/%s"; make install' % (thisdir, version)
-=======
   cmd = 'cd "%s/%s/build" && make -j2 install' % (thisdir, version)
->>>>>>> f0f90999
   txt = subprocess.check_output(cmd, stderr=subprocess.STDOUT, shell=True)
   if verboseflag:
     print(txt.decode("UTF-8"))
 
   # remove source files
 
-<<<<<<< HEAD
-  print("Building and installing example Models")
-  cmd = 'cd "%s/%s/examples"; make model-drivers-all-system' % (thisdir, version)
-  txt = subprocess.check_output(cmd, stderr=subprocess.STDOUT, shell=True)
-  if verboseflag:
-    print(txt.decode("UTF-8"))
-  cmd = 'cd "%s/%s/examples"; make models-all-system' % (thisdir, version)
-  txt = subprocess.check_output(cmd, stderr=subprocess.STDOUT, shell=True)
-  if verboseflag:
-    print(txt.decode("UTF-8"))
-
-=======
->>>>>>> f0f90999
   print("Removing kim-api source and build files ...")
   cmd = 'cd "%s"; rm -rf %s; rm -rf %s.txz' % (thisdir, version, version)
   subprocess.check_output(cmd, stderr=subprocess.STDOUT, shell=True)
@@ -198,11 +151,7 @@
   # add all OpenKIM models, if desired
   if everythingflag:
     print("Adding all OpenKIM models, this will take a while ...")
-<<<<<<< HEAD
-    cmd = '%s/bin/kim-api-v1-collections-management install system OpenKIM' % (kimdir)
-=======
     cmd = '%s/bin/kim-api-collections-management install system OpenKIM' % (kimdir)
->>>>>>> f0f90999
     txt = subprocess.check_output(cmd, stderr=subprocess.STDOUT, shell=True)
     if verboseflag:
       print(txt.decode("UTF-8"))
@@ -210,27 +159,16 @@
 # add single OpenKIM model
 if addflag:
 
-<<<<<<< HEAD
-  makefile_path = os.path.join(thisdir, "Makefile.KIM_DIR")
-  if os.path.isfile(makefile_path):
-    cmd = 'make --no-print-directory -f %s print_dir' % makefile_path
-    kimdir = subprocess.check_output(cmd, stderr=subprocess.STDOUT, shell=True)
-=======
   pf_path = os.path.join(thisdir, "kim-prefix.txt")
   if os.path.isfile(pf_path):
     cmd = 'cat %s' % pf_path
     kimdir = subprocess.check_output(cmd,stderr=subprocess.STDOUT,shell=True)
->>>>>>> f0f90999
 
   if not os.path.isdir(kimdir):
     sys.exit("\nkim-api is not installed")
 
   # download single model
-<<<<<<< HEAD
-  cmd = '%s/bin/kim-api-v1-collections-management install system %s' % (kimdir.decode("UTF-8"), addmodelname)
-=======
   cmd = '%s/bin/kim-api-collections-management install system %s' % (kimdir.decode("UTF-8"), addmodelname)
->>>>>>> f0f90999
   txt = subprocess.check_output(cmd, stderr=subprocess.STDOUT, shell=True)
   if verboseflag:
     print(txt.decode("UTF-8"))