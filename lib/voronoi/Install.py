#!/usr/bin/env python

"""
Install.py tool to download, unpack, build, and link to the Voro++ library
used to automate the steps described in the README file in this dir
"""

from __future__ import print_function
import sys, os, subprocess, shutil, tarfile
from argparse import ArgumentParser

sys.path.append('..')
from install_helpers import fullpath, geturl, checkmd5sum
<<<<<<< HEAD

parser = ArgumentParser(prog='Install.py',
                        description="LAMMPS library build wrapper script")

# settings

version = "voro++-0.4.6"
url = "http://math.lbl.gov/voro++/download/dir/%s.tar.gz" % version

# known checksums for different Voro++ versions. used to validate the download.
checksums = { \
        'voro++-0.4.6' : '2338b824c3b7b25590e18e8df5d68af9' \
        }

=======

parser = ArgumentParser(prog='Install.py',
                        description="LAMMPS library build wrapper script")

# settings

version = "voro++-0.4.6"
url = "https://download.lammps.org/thirdparty/%s.tar.gz" % version

# known checksums for different Voro++ versions. used to validate the download.
checksums = { \
        'voro++-0.4.6' : '2338b824c3b7b25590e18e8df5d68af9' \
        }

>>>>>>> 6b080d8e
# extra help message

HELP = """
Syntax from src dir: make lib-voronoi args="-b"
                 or: make lib-voronoi args="-p /usr/local/voro++-0.4.6"
                 or: make lib-voronoi args="-b -v voro++-0.4.6"

Syntax from lib dir: python Install.py -b -v voro++-0.4.6
                 or: python Install.py -b
                 or: python Install.py -p /usr/local/voro++-0.4.6

Example:

make lib-voronoi args="-b"   # download/build in lib/voronoi/voro++-0.4.6
make lib-voronoi args="-p $HOME/voro++-0.4.6" # use existing Voro++ installation in $HOME/voro++-0.4.6
"""

# parse and process arguments
<<<<<<< HEAD

pgroup = parser.add_mutually_exclusive_group()
pgroup.add_argument("-b", "--build", action="store_true",
                    help="download and build the Voro++ library")
pgroup.add_argument("-p", "--path",
                    help="specify folder of existing Voro++ installation")
parser.add_argument("-v", "--version", default=version,
                    help="set version of Voro++ to download and build (default: %s)" % version)

args = parser.parse_args()

# print help message and exit, if neither build nor path options are given
if not args.build and not args.path:
  parser.print_help()
  sys.exit(HELP)

buildflag = args.build
pathflag = args.path is not None
voropath = args.path

homepath = fullpath(".")
homedir = os.path.join(homepath, version)

=======

pgroup = parser.add_mutually_exclusive_group()
pgroup.add_argument("-b", "--build", action="store_true",
                    help="download and build the Voro++ library")
pgroup.add_argument("-p", "--path",
                    help="specify folder of existing Voro++ installation")
parser.add_argument("-v", "--version", default=version,
                    help="set version of Voro++ to download and build (default: %s)" % version)

args = parser.parse_args()

# print help message and exit, if neither build nor path options are given
if not args.build and not args.path:
  parser.print_help()
  sys.exit(HELP)

buildflag = args.build
pathflag = args.path is not None
voropath = args.path

homepath = fullpath(".")
homedir = os.path.join(homepath, version)

>>>>>>> 6b080d8e
if pathflag:
    if not os.path.isdir(voropath):
      sys.exit("Voro++ path %s does not exist" % voropath)
    homedir = fullpath(voropath)

# download and unpack Voro++ tarball

if buildflag:
  print("Downloading Voro++ ...")
  vorotar = os.path.join(homepath, version) + '.tar.gz'
  geturl(url, vorotar)

  # verify downloaded archive integrity via md5 checksum, if known.
  if version in checksums:
    if not checkmd5sum(checksums[version], vorotar):
      sys.exit("Checksum for Voro++ library does not match")

  print("Unpacking Voro++ tarball ...")
  srcpath = os.path.join(homepath, version)
  if os.path.exists(srcpath):
    shutil.rmtree(srcpath)
  if tarfile.is_tarfile(vorotar):
    tgz = tarfile.open(vorotar)
    tgz.extractall(path=homepath)
    os.remove(vorotar)
  else:
    sys.exit("File %s is not a supported archive" % vorotar)
  if os.path.basename(homedir) != version:
    if os.path.exists(homedir):
      shutil.rmtree(homedir)
    os.rename(srcpath, homedir)

# build Voro++

if buildflag:
  print("Building Voro++ ...")
  cmd = 'cd "%s"; make CXX=g++ CFLAGS="-fPIC -O3"' % homedir
  try:
    txt = subprocess.check_output(cmd, stderr=subprocess.STDOUT, shell=True)
    print(txt.decode('UTF-8'))
  except subprocess.CalledProcessError as e:
    print("Make failed with:\n %s" % e.output.decode('UTF-8'))
    sys.exit(1)

# create 2 links in lib/voronoi to Voro++ src dir

print("Creating links to Voro++ include and lib files")
if os.path.isfile("includelink") or os.path.islink("includelink"):
  os.remove("includelink")
if os.path.isfile("liblink") or os.path.islink("liblink"):
  os.remove("liblink")
os.symlink(os.path.join(homedir, 'src'), 'includelink')
os.symlink(os.path.join(homedir, 'src'), 'liblink')<|MERGE_RESOLUTION|>--- conflicted
+++ resolved
@@ -11,22 +11,6 @@
 
 sys.path.append('..')
 from install_helpers import fullpath, geturl, checkmd5sum
-<<<<<<< HEAD
-
-parser = ArgumentParser(prog='Install.py',
-                        description="LAMMPS library build wrapper script")
-
-# settings
-
-version = "voro++-0.4.6"
-url = "http://math.lbl.gov/voro++/download/dir/%s.tar.gz" % version
-
-# known checksums for different Voro++ versions. used to validate the download.
-checksums = { \
-        'voro++-0.4.6' : '2338b824c3b7b25590e18e8df5d68af9' \
-        }
-
-=======
 
 parser = ArgumentParser(prog='Install.py',
                         description="LAMMPS library build wrapper script")
@@ -41,7 +25,6 @@
         'voro++-0.4.6' : '2338b824c3b7b25590e18e8df5d68af9' \
         }
 
->>>>>>> 6b080d8e
 # extra help message
 
 HELP = """
@@ -60,7 +43,6 @@
 """
 
 # parse and process arguments
-<<<<<<< HEAD
 
 pgroup = parser.add_mutually_exclusive_group()
 pgroup.add_argument("-b", "--build", action="store_true",
@@ -84,31 +66,6 @@
 homepath = fullpath(".")
 homedir = os.path.join(homepath, version)
 
-=======
-
-pgroup = parser.add_mutually_exclusive_group()
-pgroup.add_argument("-b", "--build", action="store_true",
-                    help="download and build the Voro++ library")
-pgroup.add_argument("-p", "--path",
-                    help="specify folder of existing Voro++ installation")
-parser.add_argument("-v", "--version", default=version,
-                    help="set version of Voro++ to download and build (default: %s)" % version)
-
-args = parser.parse_args()
-
-# print help message and exit, if neither build nor path options are given
-if not args.build and not args.path:
-  parser.print_help()
-  sys.exit(HELP)
-
-buildflag = args.build
-pathflag = args.path is not None
-voropath = args.path
-
-homepath = fullpath(".")
-homedir = os.path.join(homepath, version)
-
->>>>>>> 6b080d8e
 if pathflag:
     if not os.path.isdir(voropath):
       sys.exit("Voro++ path %s does not exist" % voropath)
