--- conflicted
+++ resolved
@@ -29,23 +29,6 @@
   PairOxdnaExcv(class LAMMPS *);
   ~PairOxdnaExcv() override;
   virtual void compute_interaction_sites(double *, double *, double *, double *, double *);
-<<<<<<< HEAD
-  virtual void compute(int, int);
-  void settings(int, char **);
-  void coeff(int, char **);
-  void init_list(int, class NeighList *);
-  double init_one(int, int);
-  void write_restart(FILE *);
-  void read_restart(FILE *);
-  void write_restart_settings(FILE *);
-  void read_restart_settings(FILE *);
-  void write_data(FILE *);
-  void write_data_all(FILE *);
-  void *extract(const char *, int &);
-  
-  virtual int pack_forward_comm(int, int *, double *, int, int *);
-  virtual void unpack_forward_comm(int, int, double *);
-=======
   void compute(int, int) override;
   void settings(int, char **) override;
   void coeff(int, char **) override;
@@ -58,7 +41,8 @@
   void write_data(FILE *) override;
   void write_data_all(FILE *) override;
   void *extract(const char *, int &) override;
->>>>>>> 25a21444
+  virtual int pack_forward_comm(int, int *, double *, int, int *);
+  virtual void unpack_forward_comm(int, int, double *);
 
  protected:
   // s=sugar-phosphate backbone site, b=base site, st=stacking site
