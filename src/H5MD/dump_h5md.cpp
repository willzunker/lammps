// clang-format off
/* ----------------------------------------------------------------------
   LAMMPS - Large-scale Atomic/Molecular Massively Parallel Simulator
   https://www.lammps.org/, Sandia National Laboratories
   Steve Plimpton, sjplimp@sandia.gov

   Copyright (2003) Sandia Corporation.  Under the terms of Contract
   DE-AC04-94AL85000 with Sandia Corporation, the U.S. Government retains
   certain rights in this software.  This software is distributed under
   the GNU General Public License.

   See the README file in the top-level LAMMPS directory.
------------------------------------------------------------------------- */

/* ----------------------------------------------------------------------
   Contributing author: Pierre de Buyl (KU Leuven)
------------------------------------------------------------------------- */

#include "dump_h5md.h"

#include "atom.h"
#include "domain.h"
#include "error.h"
#include "force.h"
#include "group.h"
#include "memory.h"
#include "output.h"
#include "update.h"
#include "version.h"

<<<<<<< HEAD
=======
#include "ch5md.h"

>>>>>>> cf03b3dc
#include <climits>
#include <cmath>
#include <cstring>

<<<<<<< HEAD
#include "ch5md.h"

=======
>>>>>>> cf03b3dc
using namespace LAMMPS_NS;

#define MYMIN(a,b) ((a) < (b) ? (a) : (b))
#define MYMAX(a,b) ((a) > (b) ? (a) : (b))

/** Scan common options for the dump elements
 */
static int element_args(int narg, char **arg, int *every)
{
  int iarg=0;
  while (iarg<narg) {
    if (strcmp(arg[iarg], "every")==0) {
      if (narg<2) return -1;
      *every = atoi(arg[iarg+1]);
      iarg+=2;
    } else {
      break;
    }
  }
  return iarg;
}

/* ---------------------------------------------------------------------- */

DumpH5MD::DumpH5MD(LAMMPS *lmp, int narg, char **arg) : Dump(lmp, narg, arg)
{
  if (narg<6) error->all(FLERR,"Illegal dump h5md command");
  if (binary || compressed || multifile || multiproc)
    error->all(FLERR,"Invalid dump h5md filename");

  if (domain->triclinic!=0)
    error->all(FLERR,"Invalid domain for dump h5md. Only triclinic domains supported.");

  size_one = 6;
  sort_flag = 1;
  sortcol = 0;
  format_default = nullptr;
  flush_flag = 0;
  unwrap_flag = 0;
  datafile_from_dump = -1;
  author_name=nullptr;

  every_dump = utils::inumeric(FLERR,arg[3],false,lmp);
  every_position = every_image = -1;
  every_velocity = every_force = every_species = -1;
  every_charge = -1;

  do_box=true;
  create_group=true;

  bool box_is_set, create_group_is_set;
  box_is_set = create_group_is_set = false;
  int iarg=5;
  int n_parsed, default_every;
  size_one=0;
  if (every_dump==0) default_every=0; else default_every=1;

  while (iarg<narg) {
    if (strcmp(arg[iarg], "position")==0) {
      every_position=default_every;
      iarg+=1;
      n_parsed = element_args(narg-iarg, &arg[iarg], &every_position);
      if (n_parsed<0) error->all(FLERR, "Illegal dump h5md command");
      iarg += n_parsed;
      size_one+=domain->dimension;
    } else if (strcmp(arg[iarg], "image")==0) {
      if (every_position<0) error->all(FLERR, "Illegal dump h5md command");
      iarg+=1;
      size_one+=domain->dimension;
      every_image = every_position;
    } else if (strcmp(arg[iarg], "velocity")==0) {
      every_velocity = default_every;
      iarg+=1;
      n_parsed = element_args(narg-iarg, &arg[iarg], &every_velocity);
      if (n_parsed<0) error->all(FLERR, "Illegal dump h5md command");
      iarg += n_parsed;
      size_one+=domain->dimension;
    } else if (strcmp(arg[iarg], "force")==0) {
      every_force = default_every;
      iarg+=1;
      n_parsed = element_args(narg-iarg, &arg[iarg], &every_force);
      if (n_parsed<0) error->all(FLERR, "Illegal dump h5md command");
      iarg += n_parsed;
      size_one+=domain->dimension;
    } else if (strcmp(arg[iarg], "species")==0) {
      every_species=default_every;
      iarg+=1;
      n_parsed = element_args(narg-iarg, &arg[iarg], &every_species);
      if (n_parsed<0) error->all(FLERR, "Illegal dump h5md command");
      iarg += n_parsed;
      size_one+=1;
    } else if (strcmp(arg[iarg], "charge")==0) {
      if (!atom->q_flag)
        error->all(FLERR, "Requesting non-allocated quantity q in dump_h5md");
      every_charge = default_every;
      iarg+=1;
      n_parsed = element_args(narg-iarg, &arg[iarg], &every_charge);
      if (n_parsed<0) error->all(FLERR, "Illegal dump h5md command");
      iarg += n_parsed;
      size_one+=1;
    } else if (strcmp(arg[iarg], "file_from")==0) {
      if (iarg+1>=narg) {
        error->all(FLERR, "Invalid number of arguments in dump h5md");
      }
      if (box_is_set||create_group_is_set)
        error->all(FLERR, "Cannot set file_from in dump h5md after box or create_group");
      int idump;
      for (idump = 0; idump < output->ndump; idump++)
        if (strcmp(arg[iarg+1],output->dump[idump]->id) == 0) break;
      if (idump == output->ndump) error->all(FLERR,"Cound not find dump_modify ID");
      datafile_from_dump = idump;
      do_box=false;
      create_group=false;
      iarg+=2;
    } else if (strcmp(arg[iarg], "box")==0) {
      if (iarg+1>=narg) {
        error->all(FLERR, "Invalid number of arguments in dump h5md");
      }
      box_is_set = true;
      do_box = utils::logical(FLERR,arg[iarg+1],false,lmp) == 1;
      iarg+=2;
    } else  if (strcmp(arg[iarg], "create_group")==0) {
      if (iarg+1>=narg) {
        error->all(FLERR, "Invalid number of arguments in dump h5md");
      }
      create_group_is_set = true;
      create_group = utils::logical(FLERR,arg[iarg+1],false,lmp) == 1;
      iarg+=2;
    } else if (strcmp(arg[iarg], "author")==0) {
      if (iarg+1>=narg) {
        error->all(FLERR, "Invalid number of arguments in dump h5md");
      }
      if (author_name==nullptr) {
        author_name = new char[strlen(arg[iarg])+1];
        strcpy(author_name, arg[iarg+1]);
      } else {
        error->all(FLERR, "Illegal dump h5md command: author argument repeated");
      }
      iarg+=2;
    } else {
      error->all(FLERR, "Invalid argument to dump h5md");
    }
  }

  // allocate global array for atom coords

  bigint n = group->count(igroup);
  natoms = static_cast<int> (n);

  if (every_position>=0)
    memory->create(dump_position,domain->dimension*natoms,"dump:position");
  if (every_image>=0)
    memory->create(dump_image,domain->dimension*natoms,"dump:image");
  if (every_velocity>=0)
    memory->create(dump_velocity,domain->dimension*natoms,"dump:velocity");
  if (every_force>=0)
    memory->create(dump_force,domain->dimension*natoms,"dump:force");
  if (every_species>=0)
    memory->create(dump_species,natoms,"dump:species");
  if (every_charge>=0)
    memory->create(dump_charge,natoms,"dump:charge");

  openfile();
  ntotal = 0;
}

/* ---------------------------------------------------------------------- */

DumpH5MD::~DumpH5MD()
{
  if (every_position>=0) {
    memory->destroy(dump_position);
    if (me==0) {
      h5md_close_element(particles_data.position);
      if (do_box)
        h5md_close_element(particles_data.box_edges);
    }
  }
  if (every_image>=0) {
    memory->destroy(dump_image);
    if (me==0) h5md_close_element(particles_data.image);
  }
  if (every_velocity>=0) {
    memory->destroy(dump_velocity);
    if (me==0) h5md_close_element(particles_data.velocity);
  }
  if (every_force>=0) {
    memory->destroy(dump_force);
    if (me==0) h5md_close_element(particles_data.force);
  }
  if (every_species>=0) {
    memory->destroy(dump_species);
    if (me==0) h5md_close_element(particles_data.species);
  }
  if (every_charge>=0) {
    memory->destroy(dump_charge);
    if (me==0) h5md_close_element(particles_data.charge);
  }

}

/* ---------------------------------------------------------------------- */

void DumpH5MD::init_style()
{
  if (sort_flag == 0 || sortcol != 0)
    error->all(FLERR,"Dump h5md requires sorting by atom ID");
}

/* ---------------------------------------------------------------------- */

void DumpH5MD::openfile()
{
  char *group_name;
  int group_name_length;
  int dims[2];
  char *boundary[3];
  for (int i=0; i<3; i++) {
    boundary[i] = new char[9];
    if (domain->periodicity[i]==1) {
      strcpy(boundary[i], "periodic");
    } else {
      strcpy(boundary[i], "none");
    }
  }

  if (me == 0) {
    if (datafile_from_dump<0) {
      if (author_name==nullptr) {
        datafile = h5md_create_file(filename, "N/A", nullptr, "lammps", LAMMPS_VERSION);
      } else {
        datafile = h5md_create_file(filename, author_name, nullptr, "lammps", LAMMPS_VERSION);
      }
      group_name_length = strlen(group->names[igroup])+1;
      group_name = new char[group_name_length];
      strcpy(group_name, group->names[igroup]);
      if (create_group) {
        particles_data = h5md_create_particles_group(datafile, group_name);
      } else {
        particles_data.group = h5md_open_particles_group(datafile.particles, group_name);
      }
      delete [] group_name;
      dims[0] = natoms;
      dims[1] = domain->dimension;
      if (every_position>0) {
        particles_data.position = h5md_create_time_data(particles_data.group, "position", 2, dims, H5T_NATIVE_DOUBLE, nullptr);
        h5md_create_box(&particles_data, dims[1], boundary, true, nullptr, &particles_data.position);
      }
      if (every_image>0)
        particles_data.image = h5md_create_time_data(particles_data.group, "image", 2, dims, H5T_NATIVE_INT, &particles_data.position);
      if (every_velocity>0)
        particles_data.velocity = h5md_create_time_data(particles_data.group, "velocity", 2, dims, H5T_NATIVE_DOUBLE, nullptr);
      if (every_force>0)
        particles_data.force = h5md_create_time_data(particles_data.group, "force", 2, dims, H5T_NATIVE_DOUBLE, nullptr);
      if (every_species>0)
        particles_data.species = h5md_create_time_data(particles_data.group, "species", 1, dims, H5T_NATIVE_INT, nullptr);
      if (every_charge>0) {
        particles_data.charge = h5md_create_time_data(particles_data.group, "charge", 1, dims, H5T_NATIVE_DOUBLE, nullptr);
        h5md_write_string_attribute(particles_data.group, "charge", "type", "effective");
      }
    } else {
      DumpH5MD* other_dump;
      other_dump=(DumpH5MD*)output->dump[datafile_from_dump];
      datafile = other_dump->datafile;
      group_name_length = strlen(group->names[igroup]);
      group_name = new char[group_name_length];
      strcpy(group_name, group->names[igroup]);
      if (create_group) {
        particles_data = h5md_create_particles_group(datafile, group_name);
      } else {
        particles_data = other_dump->particles_data;
      }
      dims[0] = natoms;
      dims[1] = domain->dimension;
      if (every_position>0) {
        particles_data.position = h5md_create_time_data(particles_data.group, "position", 2, dims, H5T_NATIVE_DOUBLE, nullptr);
        h5md_create_box(&particles_data, dims[1], boundary, true, nullptr, &particles_data.position);
      }
      if (every_image>0)
        particles_data.image = h5md_create_time_data(particles_data.group, "image", 2, dims, H5T_NATIVE_INT, &particles_data.position);
      if (every_velocity>0)
        particles_data.velocity = h5md_create_time_data(particles_data.group, "velocity", 2, dims, H5T_NATIVE_DOUBLE, nullptr);
      if (every_force>0)
        particles_data.force = h5md_create_time_data(particles_data.group, "force", 2, dims, H5T_NATIVE_DOUBLE, nullptr);
      if (every_species>0)
        particles_data.species = h5md_create_time_data(particles_data.group, "species", 1, dims, H5T_NATIVE_INT, nullptr);
      if (every_charge>0) {
        particles_data.charge = h5md_create_time_data(particles_data.group, "charge", 1, dims, H5T_NATIVE_DOUBLE, nullptr);
        h5md_write_string_attribute(particles_data.group, "charge", "type", "effective");
      }

    }
  }

  if (author_name!=nullptr) delete [] author_name;
  for (int i=0; i<3; i++) {
    delete [] boundary[i];
  }

}

/* ---------------------------------------------------------------------- */

void DumpH5MD::write_header(bigint /* nbig */)
{
  return;
}

/* ---------------------------------------------------------------------- */

void DumpH5MD::pack(tagint *ids)
{
  int m,n;

  tagint *tag = atom->tag;
  double **x = atom->x;
  double **v = atom->v;
  double **f = atom->f;
  int *species = atom->type;
  double *q = atom->q;
  imageint *image = atom->image;
  int *mask = atom->mask;
  int nlocal = atom->nlocal;
  int dim=domain->dimension;

  double xprd = domain->xprd;
  double yprd = domain->yprd;
  double zprd = domain->zprd;

  m = n = 0;
  for (int i = 0; i < nlocal; i++)
    if (mask[i] & groupbit) {
      if (every_position>=0) {
        int ix = (image[i] & IMGMASK) - IMGMAX;
        int iy = (image[i] >> IMGBITS & IMGMASK) - IMGMAX;
        int iz = (image[i] >> IMG2BITS) - IMGMAX;
        if (unwrap_flag == 1) {
          buf[m++] = (x[i][0] + ix * xprd);
          buf[m++] = (x[i][1] + iy * yprd);
          if (dim>2) buf[m++] = (x[i][2] + iz * zprd);
        } else {
          buf[m++] = x[i][0];
          buf[m++] = x[i][1];
          if (dim>2) buf[m++] = x[i][2];
        }
        if (every_image>=0) {
          buf[m++] = ix;
          buf[m++] = iy;
          if (dim>2) buf[m++] = iz;
        }
      }
      if (every_velocity>=0) {
        buf[m++] = v[i][0];
        buf[m++] = v[i][1];
        if (dim>2) buf[m++] = v[i][2];
      }
      if (every_force>=0) {
        buf[m++] = f[i][0];
        buf[m++] = f[i][1];
        if (dim>2) buf[m++] = f[i][2];
      }
      if (every_species>=0)
        buf[m++] = species[i];
      if (every_charge>=0)
        buf[m++] = q[i];
      ids[n++] = tag[i];
    }
}

/* ---------------------------------------------------------------------- */

void DumpH5MD::write_data(int n, double *mybuf)
{
  // copy buf atom coords into global array

  int m = 0;
  int dim = domain->dimension;
  int k = dim*ntotal;
  int k_image = dim*ntotal;
  int k_velocity = dim*ntotal;
  int k_force = dim*ntotal;
  int k_species = ntotal;
  int k_charge = ntotal;
  for (int i = 0; i < n; i++) {
    if (every_position>=0) {
      for (int j=0; j<dim; j++) {
        dump_position[k++] = mybuf[m++];
      }
      if (every_image>=0)
        for (int j=0; j<dim; j++) {
          dump_image[k_image++] = mybuf[m++];
        }
    }
    if (every_velocity>=0)
      for (int j=0; j<dim; j++) {
        dump_velocity[k_velocity++] = mybuf[m++];
      }
    if (every_force>=0)
      for (int j=0; j<dim; j++) {
        dump_force[k_force++] = mybuf[m++];
      }
    if (every_species>=0)
      dump_species[k_species++] = mybuf[m++];
    if (every_charge>=0)
      dump_charge[k_charge++] = mybuf[m++];
    ntotal++;
  }

  // if last chunk of atoms in this snapshot, write global arrays to file

  if (ntotal == natoms) {
    if (every_dump>0) {
      write_frame();
      ntotal = 0;
    } else {
      write_fixed_frame();
    }
  }
}

/* ---------------------------------------------------------------------- */

int DumpH5MD::modify_param(int narg, char **arg)
{
  if (strcmp(arg[0],"unwrap") == 0) {
    if (narg < 2) error->all(FLERR,"Illegal dump_modify command");
    unwrap_flag = utils::logical(FLERR, arg[1], false, lmp);
    return 2;
  }
  return 0;
}

/* ---------------------------------------------------------------------- */

void DumpH5MD::write_frame()
{
  int local_step;
  double local_time;
  double edges[3];
  local_step = update->ntimestep;
  local_time = local_step * update->dt;
  edges[0] = boxxhi - boxxlo;
  edges[1] = boxyhi - boxylo;
  edges[2] = boxzhi - boxzlo;
  if (every_position>0) {
    if (local_step % (every_position*every_dump) == 0) {
      h5md_append(particles_data.position, dump_position, local_step, local_time);
      h5md_append(particles_data.box_edges, edges, local_step, local_time);
      if (every_image>0)
        h5md_append(particles_data.image, dump_image, local_step, local_time);
    }
  } else {
    if (do_box) h5md_append(particles_data.box_edges, edges, local_step, local_time);
  }
  if (every_velocity>0 && local_step % (every_velocity*every_dump) == 0) {
    h5md_append(particles_data.velocity, dump_velocity, local_step, local_time);
  }
  if (every_force>0 && local_step % (every_force*every_dump) == 0) {
    h5md_append(particles_data.force, dump_force, local_step, local_time);
  }
  if (every_species>0 && local_step % (every_species*every_dump) == 0) {
    h5md_append(particles_data.species, dump_species, local_step, local_time);
  }
  if (every_charge>0 && local_step % (every_charge*every_dump) == 0) {
    h5md_append(particles_data.charge, dump_charge, local_step, local_time);
  }
}

void DumpH5MD::write_fixed_frame()
{
  double edges[3];
  int dims[2];
  char *boundary[3];

  for (int i=0; i<3; i++) {
    boundary[i] = new char[9];
    if (domain->periodicity[i]==1) {
      strcpy(boundary[i], "periodic");
    } else {
      strcpy(boundary[i], "none");
    }
  }

  dims[0] = natoms;
  dims[1] = domain->dimension;

  edges[0] = boxxhi - boxxlo;
  edges[1] = boxyhi - boxylo;
  edges[2] = boxzhi - boxzlo;
  if (every_position==0) {
    particles_data.position = h5md_create_fixed_data_simple(particles_data.group, "position", 2, dims, H5T_NATIVE_DOUBLE, dump_position);
    h5md_create_box(&particles_data, dims[1], boundary, false, edges, nullptr);
    if (every_image==0)
      particles_data.image = h5md_create_fixed_data_simple(particles_data.group, "image", 2, dims, H5T_NATIVE_INT, dump_image);
  }
  if (every_velocity==0)
    particles_data.velocity = h5md_create_fixed_data_simple(particles_data.group, "velocity", 2, dims, H5T_NATIVE_DOUBLE, dump_velocity);
  if (every_force==0)
    particles_data.force = h5md_create_fixed_data_simple(particles_data.group, "force", 2, dims, H5T_NATIVE_DOUBLE, dump_force);
  if (every_species==0)
    particles_data.species = h5md_create_fixed_data_simple(particles_data.group, "species", 1, dims, H5T_NATIVE_INT, dump_species);
  if (every_charge==0) {
    particles_data.charge = h5md_create_fixed_data_simple(particles_data.group, "charge", 1, dims, H5T_NATIVE_INT, dump_charge);
    h5md_write_string_attribute(particles_data.group, "charge", "type", "effective");
  }

  for (int i=0; i<3; i++) {
    delete [] boundary[i];
  }
}
<|MERGE_RESOLUTION|>--- conflicted
+++ resolved
@@ -28,20 +28,12 @@
 #include "update.h"
 #include "version.h"
 
-<<<<<<< HEAD
-=======
 #include "ch5md.h"
 
->>>>>>> cf03b3dc
 #include <climits>
 #include <cmath>
 #include <cstring>
 
-<<<<<<< HEAD
-#include "ch5md.h"
-
-=======
->>>>>>> cf03b3dc
 using namespace LAMMPS_NS;
 
 #define MYMIN(a,b) ((a) < (b) ? (a) : (b))
