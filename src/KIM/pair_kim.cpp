/* ----------------------------------------------------------------------
   LAMMPS - Large-scale Atomic/Molecular Massively Parallel Simulator
   http://lammps.sandia.gov, Sandia National Laboratories
   Steve Plimpton, sjplimp@sandia.gov

   Copyright (2003) Sandia Corporation.  Under the terms of Contract
   DE-AC04-94AL85000 with Sandia Corporation, the U.S. Government retains
   certain rights in this software.  This software is distributed under
   the GNU General Public License.

   See the README file in the top-level LAMMPS directory.
------------------------------------------------------------------------- */

/* ----------------------------------------------------------------------
   Contributing authors: Ryan S. Elliott (UMinn)
                         Axel Kohlmeyer (Temple U)
------------------------------------------------------------------------- */

/* ----------------------------------------------------------------------
   This program is free software; you can redistribute it and/or modify it
   under the terms of the GNU General Public License as published by the Free
   Software Foundation; either version 2 of the License, or (at your option)
   any later version.

   This program is distributed in the hope that it will be useful, but WITHOUT
   ANY WARRANTY; without even the implied warranty of MERCHANTABILITY or
   FITNESS FOR A PARTICULAR PURPOSE. See the GNU General Public License for
   more details.

   You should have received a copy of the GNU General Public License along with
   this program; if not, see <https://www.gnu.org/licenses>.

   Linking LAMMPS statically or dynamically with other modules is making a
   combined work based on LAMMPS. Thus, the terms and conditions of the GNU
   General Public License cover the whole combination.

   In addition, as a special exception, the copyright holders of LAMMPS give
   you permission to combine LAMMPS with free software programs or libraries
   that are released under the GNU LGPL and with code included in the standard
   release of the "kim-api" under the CDDL (or modified versions of such code,
   with unchanged license). You may copy and distribute such a system following
   the terms of the GNU GPL for LAMMPS and the licenses of the other code
   concerned, provided that you include the source code of that other code
   when and as the GNU GPL requires distribution of source code.

   Note that people who make modified versions of LAMMPS are not obligated to
   grant this special exception for their modified versions; it is their choice
   whether to do so. The GNU General Public License gives permission to release
   a modified version without this exception; this exception also makes it
   possible to release a modified version which carries forward this exception.
------------------------------------------------------------------------- */

/* ----------------------------------------------------------------------
   Designed for use with the kim-api-2.0.2 (and newer) package
------------------------------------------------------------------------- */
#include "pair_kim.h"

#include "pair_kim.h"
#include <cstring>
#include <cstdlib>
<<<<<<< HEAD
#include <string>

// includes from LAMMPS
=======
>>>>>>> 2e685083
#include "atom.h"
#include "comm.h"
#include "universe.h"
#include "force.h"
#include "input.h"
#include "neighbor.h"
#include "neigh_list.h"
#include "neigh_request.h"
#include "update.h"
#include "memory.h"
#include "domain.h"
#include "error.h"
#include "utils.h"

using namespace LAMMPS_NS;

/* ---------------------------------------------------------------------- */

PairKIM::PairKIM(LAMMPS *lmp) :
  Pair(lmp),
  settings_call_count(0),
  init_style_call_count(0),
  kim_modelname(NULL),
  lmps_map_species_to_unique(NULL),
  lmps_unique_elements(NULL),
  lmps_num_unique_elements(0),
  lmps_units(METAL),
  lengthUnit(KIM_LENGTH_UNIT_unused),
  energyUnit(KIM_ENERGY_UNIT_unused),
  chargeUnit(KIM_CHARGE_UNIT_unused),
  temperatureUnit(KIM_TEMPERATURE_UNIT_unused),
  timeUnit(KIM_TIME_UNIT_unused),
  pkim(NULL),
  pargs(NULL),
  kim_model_support_for_energy(KIM_SUPPORT_STATUS_notSupported),
  kim_model_support_for_forces(KIM_SUPPORT_STATUS_notSupported),
  kim_model_support_for_particleEnergy(KIM_SUPPORT_STATUS_notSupported),
  kim_model_support_for_particleVirial(KIM_SUPPORT_STATUS_notSupported),
  lmps_local_tot_num_atoms(0),
  kim_global_influence_distance(0.0),
  kim_number_of_neighbor_lists(0),
  kim_cutoff_values(NULL),
  modelWillNotRequestNeighborsOfNoncontributingParticles(NULL),
  neighborLists(NULL),
  kim_particle_codes(NULL),
  lmps_maxalloc(0),
  kim_particleSpecies(NULL),
  kim_particleContributing(NULL),
  lmps_stripped_neigh_list(NULL),
  lmps_stripped_neigh_ptr(NULL)
{
  // Initialize Pair data members to appropriate values
  single_enable = 0;  // We do not provide the Single() function
  restartinfo = 0;    // We do not write any restart info
  one_coeff = 1;      // We only allow one coeff * * call
  // set to 1, regardless use of fdotr, to avoid ev_set()'s futzing with
  // vflag_global
  no_virial_fdotr_compute = 1;

  // BEGIN: initial values that determine the KIM state
  // (used by kim_free(), etc.)
  kim_init_ok = false;
  kim_particle_codes_ok = false;
  // END
}

/* ---------------------------------------------------------------------- */

PairKIM::~PairKIM()
{
  // clean up kim_modelname
  if (kim_modelname != 0) delete [] kim_modelname;

  // clean up lammps atom species number to unique particle names mapping
  if (lmps_unique_elements)
    for (int i = 0; i < lmps_num_unique_elements; i++)
      delete [] lmps_unique_elements[i];
  delete [] lmps_unique_elements;

  if (kim_particle_codes_ok) {
    delete [] kim_particle_codes;
    kim_particle_codes = NULL;
    kim_particle_codes_ok = false;
  }

  // clean up local memory used to support KIM interface
  memory->destroy(kim_particleSpecies);
  memory->destroy(kim_particleContributing);
  memory->destroy(lmps_stripped_neigh_list);
  // clean up lmps_stripped_neigh_ptr
  if (lmps_stripped_neigh_ptr) {
    delete [] lmps_stripped_neigh_ptr;
    lmps_stripped_neigh_ptr = 0;
  }

  // clean up allocated memory for standard Pair class usage
  // also, we allocate lmps_map_species_to_uniuqe in the allocate() function
  if (allocated) {
    memory->destroy(setflag);
    memory->destroy(cutsq);
    delete [] lmps_map_species_to_unique;
  }

  // clean up neighborlist pointers
  if (neighborLists) {
    delete [] neighborLists;
    neighborLists = 0;
  }

  // clean up KIM interface (if necessary)
  kim_free();
}

/* ---------------------------------------------------------------------- */

void PairKIM::set_contributing()
{
  int const nall = atom->nlocal + atom->nghost;
  for (int i = 0; i < nall; ++i)
    kim_particleContributing[i] = ( (i < atom->nlocal) ? 1 : 0 );
}

/* ---------------------------------------------------------------------- */

void PairKIM::compute(int eflag, int vflag)
{
  ev_init(eflag,vflag);

  // grow kim_particleSpecies and kim_particleContributing array if necessary
  // needs to be atom->nmax in length
  if (atom->nmax > lmps_maxalloc) {
    memory->destroy(kim_particleSpecies);
    memory->destroy(kim_particleContributing);

    lmps_maxalloc = atom->nmax;
    memory->create(kim_particleSpecies,lmps_maxalloc,
                   "pair:kim_particleSpecies");
    int kimerror = KIM_ComputeArguments_SetArgumentPointerInteger(pargs,
                     KIM_COMPUTE_ARGUMENT_NAME_particleSpeciesCodes,
                     kim_particleSpecies);
    memory->create(kim_particleContributing,lmps_maxalloc,
                   "pair:kim_particleContributing");
    kimerror = kimerror || KIM_ComputeArguments_SetArgumentPointerInteger(
                             pargs,
                             KIM_COMPUTE_ARGUMENT_NAME_particleContributing,
                             kim_particleContributing);
    if (kimerror)
      error->all(FLERR,
                 "Unable to set KIM particle species codes and/or contributing");
  }

  // kim_particleSpecies = KIM atom species for each LAMMPS atom

  int *species = atom->type;
  int nall = atom->nlocal + atom->nghost;
  int ielement;

  for (int i = 0; i < nall; i++) {
    ielement = lmps_map_species_to_unique[species[i]];
    kim_particleSpecies[i] = kim_particle_codes[ielement];
  }

  // Set kim contributing flags
  set_contributing();

  // pass current atom pointers to KIM
  set_argument_pointers();

  // set number of particles
  lmps_local_tot_num_atoms = (int) nall;

  // compute via KIM model
  int kimerror = KIM_Model_Compute(pkim, pargs);
  if (kimerror) error->all(FLERR,"KIM Compute returned error");

  // compute virial before reverse comm!
  if (vflag_global)
    virial_fdotr_compute();

  // if newton is off, perform reverse comm
  if (!lmps_using_newton) {
    comm->reverse_comm_pair(this);
  }

  if ((vflag_atom) &&
      KIM_SupportStatus_NotEqual(kim_model_support_for_particleVirial,
                                 KIM_SUPPORT_STATUS_notSupported)) {
    // flip sign and order of virial if KIM is computing it
    double tmp;
    for (int i = 0; i < nall; ++i) {
      for (int j = 0; j < 3; ++j) vatom[i][j] = -1.0*vatom[i][j];
      tmp = vatom[i][3];
      vatom[i][3] = -vatom[i][5];
      vatom[i][4] = -vatom[i][4];
      vatom[i][5] = -tmp;
    }
  }
}

/* ----------------------------------------------------------------------
   allocate all arrays
------------------------------------------------------------------------- */

void PairKIM::allocate()
{
  int n = atom->ntypes;

  // allocate standard Pair class arrays
  memory->create(setflag,n+1,n+1,"pair:setflag");
  for (int i = 1; i <= n; i++)
    for (int j = i; j <= n; j++)
      setflag[i][j] = 0;

  memory->create(cutsq,n+1,n+1,"pair:cutsq");

  // allocate mapping array
  lmps_map_species_to_unique = new int[n+1];

  allocated = 1;
}

/* ----------------------------------------------------------------------
   global settings
------------------------------------------------------------------------- */

void PairKIM::settings(int narg, char **arg)
{
  // This is called when "pair_style kim ..." is read from input
  // may be called multiple times
  ++settings_call_count;
  init_style_call_count = 0;

  if (narg != 1) {
    if ((narg > 0) && ((0 == strcmp("KIMvirial", arg[0])) ||
                       (0 == strcmp("LAMMPSvirial", arg[0])))) {
      error->all(FLERR,"'KIMvirial' or 'LAMMPSvirial' not supported with "
                 "kim-api.");
    } else error->all(FLERR,"Illegal pair_style command");
  }
  // arg[0] is the KIM Model name

  lmps_using_molecular = (atom->molecular > 0);

  // ensure we are in a clean state for KIM (needed on repeated call)
  // first time called will do nothing...
  kim_free();

  // make sure things are allocated
  if (allocated != 1) allocate();

  // clear setflag to ensure coeff() is called after settings()
  int n = atom->ntypes;
  for (int i = 1; i <= n; i++)
    for (int j = i; j <= n; j++)
      setflag[i][j] = 0;

  // set lmps_* bool flags
  set_lmps_flags();

  // set KIM Model name
  int nmlen = strlen(arg[0]);
  if (kim_modelname != 0) {
    delete [] kim_modelname;
    kim_modelname = 0;
  }
  kim_modelname = new char[nmlen+1];
  strcpy(kim_modelname, arg[0]);

  // initialize KIM Model
  kim_init();
}

/* ----------------------------------------------------------------------
   set coeffs for one or more type pairs
------------------------------------------------------------------------- */

void PairKIM::coeff(int narg, char **arg)
{
  // This is called when "pair_coeff ..." is read from input
  // may be called multiple times

  int i,j,n;

  if (!allocated) allocate();

  if (narg != 2 + atom->ntypes)
    error->all(FLERR,"Incorrect args for pair coefficients");

  // insure I,J args are * *

  if (strcmp(arg[0],"*") != 0 || strcmp(arg[1],"*") != 0)
    error->all(FLERR,"Incorrect args for pair coefficients");

  int ilo,ihi,jlo,jhi;
  force->bounds(FLERR,arg[0],atom->ntypes,ilo,ihi);
  force->bounds(FLERR,arg[1],atom->ntypes,jlo,jhi);

  // read args that map atom species to KIM elements
  // lmps_map_species_to_unique[i] =
  // which element the Ith atom type is
  // lmps_num_unique_elements = # of unique elements
  // lmps_unique_elements = list of element names

  // if called multiple times: update lmps_unique_elements
  if (lmps_unique_elements) {
    for (i = 0; i < lmps_num_unique_elements; i++)
      delete [] lmps_unique_elements[i];
    delete [] lmps_unique_elements;
  }
  lmps_unique_elements = new char*[atom->ntypes];
  for (i = 0; i < atom->ntypes; i++) lmps_unique_elements[i] = 0;

  // Assume all species arguments are valid
  // errors will be detected by below
  std::string atom_type_sym_list;
  lmps_num_unique_elements = 0;
  for (i = 2; i < narg; i++) {
    atom_type_sym_list += std::string(" ") + arg[i];
    for (j = 0; j < lmps_num_unique_elements; j++)
      if (strcmp(arg[i],lmps_unique_elements[j]) == 0) break;
    lmps_map_species_to_unique[i-1] = j;
    if (j == lmps_num_unique_elements) {
      n = strlen(arg[i]) + 1;
      lmps_unique_elements[j] = new char[n];
      strcpy(lmps_unique_elements[j],arg[i]);
      lmps_num_unique_elements++;
    }
  }

  int count = 0;
  for (int i = ilo; i <= ihi; i++) {
    for (int j = MAX(jlo,i); j <= jhi; j++) {
      if (lmps_map_species_to_unique[i] >= 0 &&
          lmps_map_species_to_unique[j] >= 0) {
        setflag[i][j] = 1;
        count++;
      }
    }
  }

  if (count == 0) error->all(FLERR,"Incorrect args for pair coefficients");

  // setup mapping between LAMMPS unique elements and KIM species codes
  if (kim_particle_codes_ok) {
    delete [] kim_particle_codes;
    kim_particle_codes = NULL;
    kim_particle_codes_ok = false;
  }
  kim_particle_codes = new int[lmps_num_unique_elements];
  kim_particle_codes_ok = true;

  for(int i = 0; i < lmps_num_unique_elements; i++) {
    int supported;
    int code;
    KIM_Model_GetSpeciesSupportAndCode(
      pkim,
      KIM_SpeciesName_FromString(lmps_unique_elements[i]),
      &supported,
      &code);
    if (supported) {
      kim_particle_codes[i] = code;
    } else {
      std::string msg("create_kim_particle_codes: symbol not found: ");
      msg += lmps_unique_elements[i];
      error->all(FLERR, msg.c_str());
    }
  }
}

/* ----------------------------------------------------------------------
   init specific to this pair style
------------------------------------------------------------------------- */

void PairKIM::init_style()
{
  // This is called for each "run ...", "minimize ...", etc. read from input
  ++init_style_call_count;

  if (domain->dimension != 3)
    error->all(FLERR,"PairKIM only works with 3D problems");

  // setup lmps_stripped_neigh_list for neighbors of one atom, if needed
  if (lmps_using_molecular) {
    memory->destroy(lmps_stripped_neigh_list);
    memory->create(lmps_stripped_neigh_list,
                   kim_number_of_neighbor_lists*neighbor->oneatom,
                   "pair:lmps_stripped_neigh_list");
    delete [] lmps_stripped_neigh_ptr;
    lmps_stripped_neigh_ptr = new int*[kim_number_of_neighbor_lists];
    for (int i = 0; i < kim_number_of_neighbor_lists; ++i)
      lmps_stripped_neigh_ptr[i]
        = &(lmps_stripped_neigh_list[i*(neighbor->oneatom)]);
  }

  // make sure comm_reverse expects (at most) 9 values when newton is off
  if (!lmps_using_newton) comm_reverse_off = 9;

  // request full neighbor
  for (int i = 0; i < kim_number_of_neighbor_lists; ++i) {
    int irequest = neighbor->request(this,instance_me);
    neighbor->requests[irequest]->id = i;
    neighbor->requests[irequest]->half = 0;
    neighbor->requests[irequest]->full = 1;

    if (modelWillNotRequestNeighborsOfNoncontributingParticles[i])
      neighbor->requests[irequest]->ghost = 0;
    else
      neighbor->requests[irequest]->ghost = 1;

    // always want all owned/ghost pairs
    neighbor->requests[irequest]->newton = 2;

    // set cutoff
    neighbor->requests[irequest]->cut = 1;
    neighbor->requests[irequest]->cutoff
      = kim_cutoff_values[i] + neighbor->skin;
  }
}

/* ----------------------------------------------------------------------
   neighbor callback to inform pair style of neighbor list to use
   half or full
------------------------------------------------------------------------- */

void PairKIM::init_list(int id, NeighList *ptr)
{
  neighborLists[id] = ptr;
}

/* ----------------------------------------------------------------------
   init for one type pair i,j and corresponding j,i
------------------------------------------------------------------------- */

double PairKIM::init_one(int i, int j)
{
  // This is called once of each (unordered) i,j pair for each
  // "run ...", "minimize ...", etc. read from input

  if (setflag[i][j] == 0) error->all(FLERR,"All pair coeffs are not set");

  return kim_global_influence_distance;
}

/* ---------------------------------------------------------------------- */

int PairKIM::pack_reverse_comm(int n, int first, double *buf)
{
  int i,m,last;
  double *fp;
  fp = &(atom->f[0][0]);

  m = 0;
  last = first + n;
  if (KIM_SupportStatus_NotEqual(kim_model_support_for_forces,
                                 KIM_SUPPORT_STATUS_notSupported)
      &&
      ((vflag_atom == 0) ||
       KIM_SupportStatus_Equal(kim_model_support_for_particleVirial,
                               KIM_SUPPORT_STATUS_notSupported))) {
    for (i = first; i < last; i++) {
      buf[m++] = fp[3*i+0];
      buf[m++] = fp[3*i+1];
      buf[m++] = fp[3*i+2];
    }
    return m;
  } else if (KIM_SupportStatus_NotEqual(kim_model_support_for_forces,
                                        KIM_SUPPORT_STATUS_notSupported) &&
             (vflag_atom == 1) &&
             KIM_SupportStatus_NotEqual(kim_model_support_for_particleVirial,
                                        KIM_SUPPORT_STATUS_notSupported)) {
    double *va=&(vatom[0][0]);
    for (i = first; i < last; i++) {
      buf[m++] = fp[3*i+0];
      buf[m++] = fp[3*i+1];
      buf[m++] = fp[3*i+2];

      buf[m++] = va[6*i+0];
      buf[m++] = va[6*i+1];
      buf[m++] = va[6*i+2];
      buf[m++] = va[6*i+3];
      buf[m++] = va[6*i+4];
      buf[m++] = va[6*i+5];
    }
    return m;
  } else if (KIM_SupportStatus_Equal(kim_model_support_for_forces,
                                     KIM_SUPPORT_STATUS_notSupported)
             &&
             (vflag_atom == 1) &&
             KIM_SupportStatus_NotEqual(kim_model_support_for_particleVirial,
                                        KIM_SUPPORT_STATUS_notSupported)) {
    double *va=&(vatom[0][0]);
    for (i = first; i < last; i++) {
      buf[m++] = va[6*i+0];
      buf[m++] = va[6*i+1];
      buf[m++] = va[6*i+2];
      buf[m++] = va[6*i+3];
      buf[m++] = va[6*i+4];
      buf[m++] = va[6*i+5];
    }
    return m;
  } else return 0;
}

/* ---------------------------------------------------------------------- */

void PairKIM::unpack_reverse_comm(int n, int *list, double *buf)
{
  int i,j,m;
  double *fp;
  fp = &(atom->f[0][0]);

  m = 0;
  if (KIM_SupportStatus_NotEqual(kim_model_support_for_forces,
                                 KIM_SUPPORT_STATUS_notSupported)
      &&
      ((vflag_atom == 0) ||
       KIM_SupportStatus_Equal(kim_model_support_for_particleVirial,
                               KIM_SUPPORT_STATUS_notSupported))) {
    for (i = 0; i < n; i++) {
      j = list[i];
      fp[3*j+0]+= buf[m++];
      fp[3*j+1]+= buf[m++];
      fp[3*j+2]+= buf[m++];
    }
  } else if (KIM_SupportStatus_NotEqual(kim_model_support_for_forces,
                                        KIM_SUPPORT_STATUS_notSupported)
             &&
             (vflag_atom == 1) &&
             KIM_SupportStatus_NotEqual(kim_model_support_for_particleVirial,
                                        KIM_SUPPORT_STATUS_notSupported)) {
    double *va=&(vatom[0][0]);
    for (i = 0; i < n; i++) {
      j = list[i];
      fp[3*j+0]+= buf[m++];
      fp[3*j+1]+= buf[m++];
      fp[3*j+2]+= buf[m++];

      va[j*6+0]+=buf[m++];
      va[j*6+1]+=buf[m++];
      va[j*6+2]+=buf[m++];
      va[j*6+3]+=buf[m++];
      va[j*6+4]+=buf[m++];
      va[j*6+5]+=buf[m++];
    }
  } else if (KIM_SupportStatus_Equal(kim_model_support_for_forces,
                                     KIM_SUPPORT_STATUS_notSupported)
             &&
             (vflag_atom == 1) &&
             KIM_SupportStatus_NotEqual(kim_model_support_for_particleVirial,
                                        KIM_SUPPORT_STATUS_notSupported)) {
    double *va=&(vatom[0][0]);
    for (i = 0; i < n; i++) {
      j = list[i];
      va[j*6+0]+=buf[m++];
      va[j*6+1]+=buf[m++];
      va[j*6+2]+=buf[m++];
      va[j*6+3]+=buf[m++];
      va[j*6+4]+=buf[m++];
      va[j*6+5]+=buf[m++];
    }
  } else {
    ; // do nothing
  }
}

/* ----------------------------------------------------------------------
   memory usage of local atom-based arrays
------------------------------------------------------------------------- */

double PairKIM::memory_usage()
{
  double bytes = 2 * lmps_maxalloc * sizeof(int);
  return bytes;
}

/* ----------------------------------------------------------------------
   KIM-specific interface
------------------------------------------------------------------------- */

int PairKIM::get_neigh(void const * const dataObject,
                       int const numberOfNeighborLists,
                       double const * const cutoffs,
                       int const neighborListIndex,
                       int const particleNumber,
                       int * const numberOfNeighbors,
                       int const ** const neighborsOfParticle)
{
  PairKIM const * const Model
    = reinterpret_cast<PairKIM const * const>(dataObject);

  if (numberOfNeighborLists != Model->kim_number_of_neighbor_lists)
    return true;
  for (int i = 0; i < numberOfNeighborLists; ++i) {
    if (Model->kim_cutoff_values[i] < cutoffs[i]) return true;
  }

  // neighborListIndex and particleNumber are validated by KIM API

  // initialize numNeigh
  *numberOfNeighbors = 0;

  NeighList * neiobj = Model->neighborLists[neighborListIndex];

  int *numneigh, **firstneigh;
  numneigh = neiobj->numneigh;     // # of J neighbors for each I atom
  firstneigh = neiobj->firstneigh; // ptr to 1st J int value of each I atom

  *numberOfNeighbors = numneigh[particleNumber];

  // strip off neighbor mask for molecular systems
  if (!Model->lmps_using_molecular)
    *neighborsOfParticle = firstneigh[particleNumber];
  else {
    int n = *numberOfNeighbors;
    int *ptr = firstneigh[particleNumber];
    int *lmps_stripped_neigh_list
      = Model->lmps_stripped_neigh_ptr[neighborListIndex];
    for (int i = 0; i < n; i++)
      lmps_stripped_neigh_list[i] = *(ptr++) & NEIGHMASK;
    *neighborsOfParticle = lmps_stripped_neigh_list;
  }
  return false;
}

/* ---------------------------------------------------------------------- */

void PairKIM::kim_free()
{
  if (kim_init_ok) {
    int kimerror = KIM_Model_ComputeArgumentsDestroy(pkim, &pargs);
    if (kimerror)
      error->all(FLERR,"Unable to destroy Compute Arguments Object");

    KIM_Model_Destroy(&pkim);
  }
  kim_init_ok = false;
}

/* ---------------------------------------------------------------------- */

void PairKIM::kim_init()
{
  int kimerror;

  // initialize KIM model
  int requestedUnitsAccepted;
  kimerror = KIM_Model_Create(
    KIM_NUMBERING_zeroBased,
    lengthUnit, energyUnit, chargeUnit, temperatureUnit, timeUnit,
    kim_modelname,
    &requestedUnitsAccepted,
    &pkim);
  if (kimerror) error->all(FLERR,"KIM ModelCreate failed");
  else if (!requestedUnitsAccepted)
    error->all(FLERR,"KIM Model did not accept the requested unit system");

  // check that the model does not require unknown capabilities
  kimerror = check_for_routine_compatibility();
  if (kimerror)
    error->all(FLERR,
               "KIM Model requires unknown Routines.  Unable to proceed.");

  kimerror = KIM_Model_ComputeArgumentsCreate(pkim, &pargs);
  if (kimerror) {
    KIM_Model_Destroy(&pkim);
    error->all(FLERR,"KIM ComputeArgumentsCreate failed");
  } else kim_init_ok = true;

  // determine KIM Model capabilities (used in this function below)
  set_kim_model_has_flags();

  KIM_Model_GetInfluenceDistance(pkim, &kim_global_influence_distance);
  KIM_Model_GetNeighborListPointers(
    pkim,
    &kim_number_of_neighbor_lists,
    &kim_cutoff_values,
    &modelWillNotRequestNeighborsOfNoncontributingParticles);
  if (neighborLists) {
    delete [] neighborLists;
    neighborLists = 0;
  }
  neighborLists = new NeighList*[kim_number_of_neighbor_lists];

  kimerror = KIM_ComputeArguments_SetArgumentPointerInteger(pargs,
    KIM_COMPUTE_ARGUMENT_NAME_numberOfParticles,
    &lmps_local_tot_num_atoms);
  if (KIM_SupportStatus_NotEqual(kim_model_support_for_energy,
                                 KIM_SUPPORT_STATUS_notSupported))
    kimerror = kimerror || KIM_ComputeArguments_SetArgumentPointerDouble(pargs,
      KIM_COMPUTE_ARGUMENT_NAME_partialEnergy,
      &(eng_vdwl));

  kimerror = KIM_ComputeArguments_SetCallbackPointer(pargs,
    KIM_COMPUTE_CALLBACK_NAME_GetNeighborList,
    KIM_LANGUAGE_NAME_cpp,
    reinterpret_cast<KIM_Function *>(get_neigh),
    reinterpret_cast<void *>(this));

  if (kimerror) error->all(FLERR,"Unable to register KIM pointers");
}

/* ---------------------------------------------------------------------- */

void PairKIM::set_argument_pointers()
{
  int kimerror;
  kimerror = KIM_ComputeArguments_SetArgumentPointerDouble(
    pargs, KIM_COMPUTE_ARGUMENT_NAME_coordinates, &(atom->x[0][0]));

  // Set KIM pointer appropriately for particalEnergy
  if (KIM_SupportStatus_Equal(kim_model_support_for_particleEnergy,
                              KIM_SUPPORT_STATUS_required)
      && (eflag_atom != 1)) {
    // reallocate per-atom energy array if necessary
    if (atom->nmax > maxeatom) {
      maxeatom = atom->nmax;
      memory->destroy(eatom);
      memory->create(eatom,comm->nthreads*maxeatom,"pair:eatom");
    }
  }
  if (KIM_SupportStatus_Equal(kim_model_support_for_particleEnergy,
                              KIM_SUPPORT_STATUS_optional)
      && (eflag_atom != 1)) {
    kimerror = kimerror || KIM_ComputeArguments_SetArgumentPointerDouble(
      pargs,
      KIM_COMPUTE_ARGUMENT_NAME_partialParticleEnergy,
      reinterpret_cast<double * const>(NULL));
  } else if (KIM_SupportStatus_NotEqual(kim_model_support_for_particleEnergy,
                                      KIM_SUPPORT_STATUS_notSupported)) {
    kimerror = kimerror || KIM_ComputeArguments_SetArgumentPointerDouble(
        pargs, KIM_COMPUTE_ARGUMENT_NAME_partialParticleEnergy, eatom);
  }

  // Set KIM pointer appropriately for forces
  if (KIM_SupportStatus_Equal(kim_model_support_for_forces,
                              KIM_SUPPORT_STATUS_notSupported)) {
    kimerror = kimerror || KIM_ComputeArguments_SetArgumentPointerDouble(
      pargs,
      KIM_COMPUTE_ARGUMENT_NAME_partialForces,
      reinterpret_cast<double * const>(NULL));
  } else {
    kimerror = kimerror || KIM_ComputeArguments_SetArgumentPointerDouble(
        pargs, KIM_COMPUTE_ARGUMENT_NAME_partialForces, &(atom->f[0][0]));
  }

  // Set KIM pointer appropriately for particleVirial
  if (KIM_SupportStatus_Equal(kim_model_support_for_particleVirial,
                              KIM_SUPPORT_STATUS_required)
      && (vflag_atom != 1)) {
    // reallocate per-atom virial array if necessary
    if (atom->nmax > maxeatom) {
      maxvatom = atom->nmax;
      memory->destroy(vatom);
      memory->create(vatom,comm->nthreads*maxvatom,6,"pair:vatom");
    }
  }
  if (KIM_SupportStatus_Equal(kim_model_support_for_particleVirial,
                              KIM_SUPPORT_STATUS_optional)
      && (vflag_atom != 1)) {
    kimerror = kimerror || KIM_ComputeArguments_SetArgumentPointerDouble(
      pargs,
      KIM_COMPUTE_ARGUMENT_NAME_partialParticleVirial,
      reinterpret_cast<double * const>(NULL));
  } else if (KIM_SupportStatus_NotEqual(kim_model_support_for_particleVirial,
                                        KIM_SUPPORT_STATUS_notSupported)) {
    kimerror = kimerror || KIM_ComputeArguments_SetArgumentPointerDouble(
      pargs, KIM_COMPUTE_ARGUMENT_NAME_partialParticleVirial, &(vatom[0][0]));
  }

  if (kimerror) error->all(FLERR,"Unable to set KIM argument pointers");
}

/* ---------------------------------------------------------------------- */

void PairKIM::set_lmps_flags()
{
  // determint if newton is on or off
  lmps_using_newton = (force->newton_pair == 1);

  // determine if running with pair hybrid
  if (force->pair_match("hybrid",0))
    error->all(FLERR,"pair_kim does not support hybrid");

  // determine unit system and set lmps_units flag
  if ((strcmp(update->unit_style,"real")==0)) {
    lmps_units = REAL;
    lengthUnit = KIM_LENGTH_UNIT_A;
    energyUnit = KIM_ENERGY_UNIT_kcal_mol;
    chargeUnit = KIM_CHARGE_UNIT_e;
    temperatureUnit = KIM_TEMPERATURE_UNIT_K;
    timeUnit = KIM_TIME_UNIT_fs;
  } else if ((strcmp(update->unit_style,"metal")==0)) {
    lmps_units = METAL;
    lengthUnit = KIM_LENGTH_UNIT_A;
    energyUnit = KIM_ENERGY_UNIT_eV;
    chargeUnit = KIM_CHARGE_UNIT_e;
    temperatureUnit = KIM_TEMPERATURE_UNIT_K;
    timeUnit = KIM_TIME_UNIT_ps;
  } else if ((strcmp(update->unit_style,"si")==0)) {
    lmps_units = SI;
    lengthUnit = KIM_LENGTH_UNIT_m;
    energyUnit = KIM_ENERGY_UNIT_J;
    chargeUnit = KIM_CHARGE_UNIT_C;
    temperatureUnit = KIM_TEMPERATURE_UNIT_K;
    timeUnit = KIM_TIME_UNIT_s;
  } else if ((strcmp(update->unit_style,"cgs")==0)) {
    lmps_units = CGS;
    lengthUnit = KIM_LENGTH_UNIT_cm;
    energyUnit = KIM_ENERGY_UNIT_erg;
    chargeUnit = KIM_CHARGE_UNIT_statC;
    temperatureUnit = KIM_TEMPERATURE_UNIT_K;
    timeUnit = KIM_TIME_UNIT_s;
  } else if ((strcmp(update->unit_style,"electron")==0)) {
    lmps_units = ELECTRON;
    lengthUnit = KIM_LENGTH_UNIT_Bohr;
    energyUnit = KIM_ENERGY_UNIT_Hartree;
    chargeUnit = KIM_CHARGE_UNIT_e;
    temperatureUnit = KIM_TEMPERATURE_UNIT_K;
    timeUnit = KIM_TIME_UNIT_fs;
  } else if ((strcmp(update->unit_style,"lj")==0)) {
    error->all(FLERR,"LAMMPS unit_style lj not supported by KIM models");
  } else {
    error->all(FLERR,"Unknown unit_style");
  }
}

/* ---------------------------------------------------------------------- */

int PairKIM::check_for_routine_compatibility()
{
  /* Check that we know about all required routines */
  int numberOfModelRoutineNames;
  KIM_MODEL_ROUTINE_NAME_GetNumberOfModelRoutineNames(
      &numberOfModelRoutineNames);
  for (int i = 0; i < numberOfModelRoutineNames; ++i) {
    KIM_ModelRoutineName modelRoutineName;
    KIM_MODEL_ROUTINE_NAME_GetModelRoutineName(i, &modelRoutineName);

    int present;
    int required;
    int error = KIM_Model_IsRoutinePresent(
        pkim, modelRoutineName, &present, &required);
    if (error) return true;

    if ((present == true) && (required == true)) {
      if (!(KIM_ModelRoutineName_Equal(modelRoutineName,
                                       KIM_MODEL_ROUTINE_NAME_Create)
            || KIM_ModelRoutineName_Equal(
                   modelRoutineName,
                   KIM_MODEL_ROUTINE_NAME_ComputeArgumentsCreate)
            || KIM_ModelRoutineName_Equal(modelRoutineName,
                                          KIM_MODEL_ROUTINE_NAME_Compute)
            || KIM_ModelRoutineName_Equal(modelRoutineName,
                                          KIM_MODEL_ROUTINE_NAME_Refresh)
            || KIM_ModelRoutineName_Equal(
                   modelRoutineName,
                   KIM_MODEL_ROUTINE_NAME_ComputeArgumentsDestroy)
            || KIM_ModelRoutineName_Equal(modelRoutineName,
                                          KIM_MODEL_ROUTINE_NAME_Destroy))) {
        return true;
      }
    }
  }

  /* everything is good */
  return false;
}

/* ---------------------------------------------------------------------- */

void PairKIM::set_kim_model_has_flags()
{
  int numberOfComputeArgumentNames;
  KIM_COMPUTE_ARGUMENT_NAME_GetNumberOfComputeArgumentNames(
      &numberOfComputeArgumentNames);
  for (int i = 0; i < numberOfComputeArgumentNames; ++i) {
    KIM_ComputeArgumentName computeArgumentName;
    KIM_COMPUTE_ARGUMENT_NAME_GetComputeArgumentName(
        i, &computeArgumentName);
    KIM_SupportStatus supportStatus;
    KIM_ComputeArguments_GetArgumentSupportStatus(
        pargs, computeArgumentName, &supportStatus);

    if (KIM_ComputeArgumentName_Equal(computeArgumentName,
                                      KIM_COMPUTE_ARGUMENT_NAME_partialEnergy))
      kim_model_support_for_energy = supportStatus;
    else if (KIM_ComputeArgumentName_Equal(
                 computeArgumentName, KIM_COMPUTE_ARGUMENT_NAME_partialForces))
      kim_model_support_for_forces = supportStatus;
    else if (KIM_ComputeArgumentName_Equal(
               computeArgumentName,
               KIM_COMPUTE_ARGUMENT_NAME_partialParticleEnergy))
      kim_model_support_for_particleEnergy = supportStatus;
    else if (KIM_ComputeArgumentName_Equal(
               computeArgumentName,
               KIM_COMPUTE_ARGUMENT_NAME_partialParticleVirial))
      kim_model_support_for_particleVirial = supportStatus;
    else if (KIM_SupportStatus_Equal(supportStatus,
                                     KIM_SUPPORT_STATUS_required)) {
      std::string msg("KIM Model requires unsupported compute argument: ");
      msg += KIM_ComputeArgumentName_ToString(computeArgumentName);
      error->all(FLERR, msg.c_str());
    }
  }

  if (KIM_SupportStatus_Equal(kim_model_support_for_energy,
                              KIM_SUPPORT_STATUS_notSupported))
    error->warning(FLERR,"KIM Model does not provide `partialEnergy'; "
                   "Potential energy will be zero");

  if (KIM_SupportStatus_Equal(kim_model_support_for_forces,
                              KIM_SUPPORT_STATUS_notSupported))
    error->warning(FLERR,"KIM Model does not provide `partialForce'; "
                   "Forces will be zero");

  if (KIM_SupportStatus_Equal(kim_model_support_for_particleEnergy,
                              KIM_SUPPORT_STATUS_notSupported))
    error->warning(FLERR,"KIM Model does not provide `partialParticleEnergy'; "
                   "energy per atom will be zero");

  if (KIM_SupportStatus_Equal(kim_model_support_for_particleVirial,
                              KIM_SUPPORT_STATUS_notSupported))
    error->warning(FLERR,"KIM Model does not provide `partialParticleVirial'; "
                   "virial per atom will be zero");

  int numberOfComputeCallbackNames;
  KIM_COMPUTE_CALLBACK_NAME_GetNumberOfComputeCallbackNames(
      &numberOfComputeCallbackNames);
  for (int i = 0; i < numberOfComputeCallbackNames; ++i) {
    KIM_ComputeCallbackName computeCallbackName;
    KIM_COMPUTE_CALLBACK_NAME_GetComputeCallbackName(i, &computeCallbackName);
    KIM_SupportStatus supportStatus;
    KIM_ComputeArguments_GetCallbackSupportStatus(pargs,
                                                  computeCallbackName,
                                                  &supportStatus);

    if (KIM_SupportStatus_Equal(supportStatus, KIM_SUPPORT_STATUS_required))
      error->all(FLERR,"KIM Model requires unsupported compute callback");
  }
}<|MERGE_RESOLUTION|>--- conflicted
+++ resolved
@@ -54,21 +54,12 @@
    Designed for use with the kim-api-2.0.2 (and newer) package
 ------------------------------------------------------------------------- */
 #include "pair_kim.h"
-
-#include "pair_kim.h"
 #include <cstring>
 #include <cstdlib>
-<<<<<<< HEAD
 #include <string>
-
-// includes from LAMMPS
-=======
->>>>>>> 2e685083
 #include "atom.h"
 #include "comm.h"
-#include "universe.h"
 #include "force.h"
-#include "input.h"
 #include "neighbor.h"
 #include "neigh_list.h"
 #include "neigh_request.h"
@@ -76,7 +67,6 @@
 #include "memory.h"
 #include "domain.h"
 #include "error.h"
-#include "utils.h"
 
 using namespace LAMMPS_NS;
 
