/* ----------------------------------------------------------------------
   LAMMPS - Large-scale Atomic/Molecular Massively Parallel Simulator
   http://lammps.sandia.gov, Sandia National Laboratories
   Steve Plimpton, sjplimp@sandia.gov

   Copyright (2003) Sandia Corporation.  Under the terms of Contract
   DE-AC04-94AL85000 with Sandia Corporation, the U.S. Government retains
   certain rights in this software.  This software is distributed under
   the GNU General Public License.

   See the README file in the top-level LAMMPS directory.
------------------------------------------------------------------------- */

/* ----------------------------------------------------------------------
   Contributing authors: Christian Trott (SNL), Stan Moore (SNL)
------------------------------------------------------------------------- */

#include "sna_kokkos.h"
#include <cmath>
#include <cstring>
#include <cstdlib>
#include <type_traits>

namespace LAMMPS_NS {

static const double MY_PI  = 3.14159265358979323846; // pi

template<class DeviceType>
inline
SNAKokkos<DeviceType>::SNAKokkos(double rfac0_in,
         int twojmax_in,
         double rmin0_in, int switch_flag_in, int bzero_flag_in)
{
  wself = 1.0;

  rfac0 = rfac0_in;
  rmin0 = rmin0_in;
  switch_flag = switch_flag_in;
  bzero_flag = bzero_flag_in;

  twojmax = twojmax_in;

  ncoeff = compute_ncoeff();

  nmax = 0;

  build_indexlist();

  int jdimpq = twojmax + 2;
  rootpqarray = t_sna_2d("SNAKokkos::rootpqarray",jdimpq,jdimpq);

  cglist = t_sna_1d("SNAKokkos::cglist",idxcg_max);

  if (bzero_flag) {
    bzero = Kokkos::View<double*, Kokkos::LayoutRight, DeviceType>("sna:bzero",twojmax+1);
    auto h_bzero = Kokkos::create_mirror_view(bzero);

    double www = wself*wself*wself;
    for(int j = 0; j <= twojmax; j++)
      h_bzero[j] = www*(j+1);
    Kokkos::deep_copy(bzero,h_bzero);
  }
}

/* ---------------------------------------------------------------------- */

template<class DeviceType>
KOKKOS_INLINE_FUNCTION
SNAKokkos<DeviceType>::~SNAKokkos()
{
}

template<class DeviceType>
inline
void SNAKokkos<DeviceType>::build_indexlist()
{
  // index list for cglist

  int jdim = twojmax + 1;
  idxcg_block = Kokkos::View<int***, DeviceType>("SNAKokkos::idxcg_block",jdim,jdim,jdim);
  auto h_idxcg_block = Kokkos::create_mirror_view(idxcg_block);

  int idxcg_count = 0;
  for(int j1 = 0; j1 <= twojmax; j1++)
    for(int j2 = 0; j2 <= j1; j2++)
      for(int j = j1 - j2; j <= MIN(twojmax, j1 + j2); j += 2) {
        h_idxcg_block(j1,j2,j) = idxcg_count;
        for (int m1 = 0; m1 <= j1; m1++)
          for (int m2 = 0; m2 <= j2; m2++)
            idxcg_count++;
      }
  idxcg_max = idxcg_count;
  Kokkos::deep_copy(idxcg_block,h_idxcg_block);

  // index list for uarray
  // need to include both halves

  idxu_block = Kokkos::View<int*, DeviceType>("SNAKokkos::idxu_block",jdim);
  auto h_idxu_block = Kokkos::create_mirror_view(idxu_block);

  int idxu_count = 0;

  for(int j = 0; j <= twojmax; j++) {
    h_idxu_block[j] = idxu_count;
    for(int mb = 0; mb <= j; mb++)
      for(int ma = 0; ma <= j; ma++)
        idxu_count++;
  }
  idxu_max = idxu_count;
  Kokkos::deep_copy(idxu_block,h_idxu_block);

  // index list for beta and B

  int idxb_count = 0;
  for(int j1 = 0; j1 <= twojmax; j1++)
    for(int j2 = 0; j2 <= j1; j2++)
      for(int j = j1 - j2; j <= MIN(twojmax, j1 + j2); j += 2)
        if (j >= j1) idxb_count++;

  idxb_max = idxb_count;
  idxb = Kokkos::View<int*[3], DeviceType>("SNAKokkos::idxb",idxb_max);
  auto h_idxb = Kokkos::create_mirror_view(idxb);

  idxb_count = 0;
  for(int j1 = 0; j1 <= twojmax; j1++)
    for(int j2 = 0; j2 <= j1; j2++)
      for(int j = j1 - j2; j <= MIN(twojmax, j1 + j2); j += 2)
        if (j >= j1) {
          h_idxb(idxb_count,0) = j1;
          h_idxb(idxb_count,1) = j2;
          h_idxb(idxb_count,2) = j;
          idxb_count++;
        }
  Kokkos::deep_copy(idxb,h_idxb);

  // reverse index list for beta and b

  idxb_block = Kokkos::View<int***, DeviceType>("SNAKokkos::idxb_block",jdim,jdim,jdim);
  auto h_idxb_block = Kokkos::create_mirror_view(idxb_block);

  idxb_count = 0;
  for(int j1 = 0; j1 <= twojmax; j1++)
    for(int j2 = 0; j2 <= j1; j2++)
      for(int j = j1 - j2; j <= MIN(twojmax, j1 + j2); j += 2) {
        if (j >= j1) {
          h_idxb_block(j1,j2,j) = idxb_count;
          idxb_count++;
        }
      }
  Kokkos::deep_copy(idxb_block,h_idxb_block);

  // index list for zlist

  int idxz_count = 0;

  for(int j1 = 0; j1 <= twojmax; j1++)
    for(int j2 = 0; j2 <= j1; j2++)
      for(int j = j1 - j2; j <= MIN(twojmax, j1 + j2); j += 2)
        for (int mb = 0; 2*mb <= j; mb++)
          for (int ma = 0; ma <= j; ma++)
            idxz_count++;

  idxz_max = idxz_count;
  idxz = Kokkos::View<int*[10], DeviceType>("SNAKokkos::idxz",idxz_max);
  auto h_idxz = Kokkos::create_mirror_view(idxz);

  idxz_block = Kokkos::View<int***, DeviceType>("SNAKokkos::idxz_block", jdim,jdim,jdim);
  auto h_idxz_block = Kokkos::create_mirror_view(idxz_block);

  idxz_count = 0;
  for(int j1 = 0; j1 <= twojmax; j1++)
    for(int j2 = 0; j2 <= j1; j2++)
      for(int j = j1 - j2; j <= MIN(twojmax, j1 + j2); j += 2) {
        h_idxz_block(j1,j2,j) = idxz_count;

        // find right beta(ii,jjb) entry
        // multiply and divide by j+1 factors
        // account for multiplicity of 1, 2, or 3

        for (int mb = 0; 2*mb <= j; mb++)
          for (int ma = 0; ma <= j; ma++) {
            h_idxz(idxz_count,0) = j1;
            h_idxz(idxz_count,1) = j2;
            h_idxz(idxz_count,2) = j;
            h_idxz(idxz_count,3) = MAX(0, (2 * ma - j - j2 + j1) / 2);
            h_idxz(idxz_count,4) = (2 * ma - j - (2 * h_idxz(idxz_count,3) - j1) + j2) / 2;
            h_idxz(idxz_count,5) = MAX(0, (2 * mb - j - j2 + j1) / 2);
            h_idxz(idxz_count,6) = (2 * mb - j - (2 * h_idxz(idxz_count,5) - j1) + j2) / 2;
            h_idxz(idxz_count,7) = MIN(j1, (2 * ma - j + j2 + j1) / 2) - h_idxz(idxz_count,3) + 1;
            h_idxz(idxz_count,8) = MIN(j1, (2 * mb - j + j2 + j1) / 2) - h_idxz(idxz_count,5) + 1;

            // apply to z(j1,j2,j,ma,mb) to unique element of y(j)

            const int jju = h_idxu_block[j] + (j+1)*mb + ma;
            h_idxz(idxz_count,9) = jju;

            idxz_count++;
          }
      }
  Kokkos::deep_copy(idxz,h_idxz);
  Kokkos::deep_copy(idxz_block,h_idxz_block);
}

/* ---------------------------------------------------------------------- */

template<class DeviceType>
inline
void SNAKokkos<DeviceType>::init()
{
  init_clebsch_gordan();
  init_rootpqarray();
}

template<class DeviceType>
inline
void SNAKokkos<DeviceType>::grow_rij(int newnatom, int newnmax)
{
  if(newnatom <= natom && newnmax <= nmax) return;
  natom = newnatom;
  nmax = newnmax;

  rij = t_sna_3d("sna:rij",natom,nmax,3);
  inside = t_sna_2i("sna:inside",natom,nmax);
  wj = t_sna_2d("sna:wj",natom,nmax);
  rcutij = t_sna_2d("sna:rcutij",natom,nmax);
  dedr = t_sna_3d("sna:dedr",natom,nmax,3);

  blist = t_sna_2d_ll("sna:blist",idxb_max,natom);
  //ulisttot = t_sna_2c("sna:ulisttot",natom,idxu_max);
  ulisttot = t_sna_2c_ll("sna:ulisttot",idxu_max,natom);

  zlist = t_sna_2c_ll("sna:zlist",idxz_max,natom);

  //ulist = t_sna_3c("sna:ulist",natom,nmax,idxu_max);
#ifdef KOKKOS_ENABLE_CUDA
  if (std::is_same<DeviceType,Kokkos::Cuda>::value) {
    // dummy allocation
    ulist = t_sna_3c_ll("sna:ulist",1,1,1);
    dulist = t_sna_4c_ll("sna:dulist",1,1,1);
  } else {
#endif
    ulist = t_sna_3c_ll("sna:ulist",idxu_max,natom,nmax);
    dulist = t_sna_4c_ll("sna:dulist",idxu_max,natom,nmax);
#ifdef KOKKOS_ENABLE_CUDA
  }
#endif

  //ylist = t_sna_2c_lr("sna:ylist",natom,idxu_max);
  ylist = t_sna_2c_ll("sna:ylist",idxu_max,natom);

  dulist = t_sna_4c_ll("sna:dulist",idxu_max,natom,nmax);
}

/* ----------------------------------------------------------------------
 *    compute Ui by summing over neighbors j
 *    ------------------------------------------------------------------------- */

template<class DeviceType>
KOKKOS_INLINE_FUNCTION
void SNAKokkos<DeviceType>::pre_ui(const typename Kokkos::TeamPolicy<DeviceType>::member_type& team, const int& iatom)
{
  for (int j = 0; j <= twojmax; j++) {
    const int jju = idxu_block(j);

    // Only diagonal elements get initialized
    // for (int m = 0; m < (j+1)*(j+1); m++)
    Kokkos::parallel_for(Kokkos::ThreadVectorRange(team, (j+1)*(j+1)),
      [&] (const int m) {

      const int jjup = jju + m;

      // if m is on the "diagonal", initialize it with the self energy.
      // Otherwise zero it out
      SNAcomplex init = {0., 0.};
      if (m % (j+2) == 0) { init = {wself, 0.0}; }

      ulisttot(jjup, iatom) = init;
    });
  }

}

/* ----------------------------------------------------------------------
   compute Ui by computing Wigner U-functions for one neighbor and
   accumulating to the total. GPU only.
------------------------------------------------------------------------- */

template<class DeviceType>
KOKKOS_INLINE_FUNCTION
void SNAKokkos<DeviceType>::compute_ui(const typename Kokkos::TeamPolicy<DeviceType>::member_type& team, const int iatom, const int jnbor)
{

  // utot(j,ma,mb) = 0 for all j,ma,ma
  // utot(j,ma,ma) = 1 for all j,ma
  // for j in neighbors of i:
  //   compute r0 = (x,y,z,z0)
  //   utot(j,ma,mb) += u(r0;j,ma,mb) for all j,ma,mb

  // get shared memory offset
  const int max_m_tile = (twojmax+1)*(twojmax+1);
  const int team_rank = team.team_rank();
  const int scratch_shift = team_rank * max_m_tile;

  // double buffer
  SNAcomplex* buf1 = (SNAcomplex*)team.team_shmem( ).get_shmem(team.team_size()*max_m_tile*sizeof(SNAcomplex), 0) + scratch_shift;
  SNAcomplex* buf2 = (SNAcomplex*)team.team_shmem( ).get_shmem(team.team_size()*max_m_tile*sizeof(SNAcomplex), 0) + scratch_shift;

  const double x = rij(iatom,jnbor,0);
  const double y = rij(iatom,jnbor,1);
  const double z = rij(iatom,jnbor,2);

  const double wj_local = wj(iatom, jnbor);
  const double rcut = rcutij(iatom, jnbor);

  const double rsq = x * x + y * y + z * z;
  const double r = sqrt(rsq);

  const double theta0 = (r - rmin0) * rfac0 * MY_PI / (rcutij(iatom,jnbor) - rmin0);
  //    theta0 = (r - rmin0) * rscale0;
  const double cs = cos(theta0);
  const double sn = sin(theta0);
  const double z0 = r * cs / sn; // r / tan(theta0)

  // Compute cutoff function
  const double sfac = compute_sfac(r, rcut) * wj_local;

  // compute Cayley-Klein parameters for unit quaternion,
  // pack into complex number
  const double r0inv = 1.0 / sqrt(r * r + z0 * z0);
  const SNAcomplex a = { r0inv * z0, -r0inv * z };
  const SNAcomplex b = { r0inv * y, -r0inv * x };

  // VMK Section 4.8.2

  // All writes go to global memory and shared memory
  // so we can avoid all global memory reads
  Kokkos::single(Kokkos::PerThread(team), [=]() {
    //ulist(0,iatom,jnbor) = { 1.0, 0.0 };
    buf1[0] = {1.,0.};
    Kokkos::atomic_add(&(ulisttot(0,iatom).re), sfac);
  });

  for (int j = 1; j <= twojmax; j++) {
    const int jju = idxu_block[j];
    const int jjup = idxu_block[j-1];

    // fill in left side of matrix layer from previous layer

    // Flatten loop over ma, mb, need to figure out total
    // number of iterations

    // for (int ma = 0; ma <= j; ma++)
    const int n_ma = j+1;
    // for (int mb = 0; 2*mb <= j; mb++)
    const int n_mb = j/2+1;

    // the last (j / 2) can be avoided due to symmetry
    const int total_iters = n_ma * n_mb - (j % 2 == 0 ? (j / 2) : 0);

<<<<<<< HEAD
  Kokkos::parallel_for(Kokkos::TeamThreadRange(team,idxj_full_max),
      [&] (const int& idx) {
    const int j1 = idxj_full(idx).j1;
    const int j2 = idxj_full(idx).j2;
    const int j =  idxj_full(idx).j;

    const int bound = (j+2)/2;
    double b_j1_j2_j = 0.0;
    double b_j1_j2_j_temp = 0.0;
    Kokkos::parallel_reduce(Kokkos::ThreadVectorRange(team,(j+1)*bound),
        [&] (const int mbma, double& sum) {
        //for(int mb = 0; 2*mb <= j; mb++)
          //for(int ma = 0; ma <= j; ma++) {
        const int ma = mbma%(j+1);
        const int mb = mbma/(j+1);
        if (2*mb == j) return;
        sum +=
          uarraytot_r(j,ma,mb) * zarray_r(j1,j2,j,mb,ma) +
          uarraytot_i(j,ma,mb) * zarray_i(j1,j2,j,mb,ma);
      },b_j1_j2_j_temp); // end loop over ma, mb
      b_j1_j2_j += b_j1_j2_j_temp;
=======
    //for (int m = 0; m < total_iters; m++) {
    Kokkos::parallel_for(Kokkos::ThreadVectorRange(team, total_iters),
      [&] (const int m) {

      // ma fast, mb slow
      int ma = m % n_ma;
      int mb = m / n_ma;
>>>>>>> 61596d75

      // index into global memory array
      const int jju_index = jju+m;
      //const int jjup_index = jjup+mb*j+ma;

<<<<<<< HEAD
    if (j%2 == 0) {
      const int mb = j/2;
      Kokkos::parallel_reduce(Kokkos::ThreadVectorRange(team, mb),
          [&] (const int ma, double& sum) {
      //for(int ma = 0; ma < mb; ma++) {
        sum +=
          uarraytot_r(j,ma,mb) * zarray_r(j1,j2,j,mb,ma) +
          uarraytot_i(j,ma,mb) * zarray_i(j1,j2,j,mb,ma);
      },b_j1_j2_j_temp); // end loop over ma
      b_j1_j2_j += b_j1_j2_j_temp;
=======
      // index into shared memory buffer for this level
      const int jju_shared_idx = m;
>>>>>>> 61596d75

      // index into shared memory buffer for next level
      const int jjup_shared_idx = jju_shared_idx - mb;

<<<<<<< HEAD
    Kokkos::single(Kokkos::PerThread(team), [&] () {
      b_j1_j2_j *= 2.0;
      if (bzero_flag)
        b_j1_j2_j -= bzero[j];

      barray(j1,j2,j) = b_j1_j2_j;
    });
  });
      //} // end loop over j
    //} // end loop over j1, j2
=======
      SNAcomplex u_accum = {0., 0.};

      // VMK recursion relation: grab contribution which is multiplied by b*
      const double rootpq2 = -rootpqarray(ma, j - mb);
      const SNAcomplex u_up2 = (ma > 0)?rootpq2*buf1[jjup_shared_idx-1]:SNAcomplex(0.,0.);
      //const SNAcomplex u_up2 = (ma > 0)?rootpq2*ulist(jjup_index-1,iatom,jnbor):SNAcomplex(0.,0.);
      caconjxpy(b, u_up2, u_accum);
>>>>>>> 61596d75

      // VMK recursion relation: grab contribution which is multiplied by a*
      const double rootpq1 = rootpqarray(j - ma, j - mb);
      const SNAcomplex u_up1 = (ma < j)?rootpq1*buf1[jjup_shared_idx]:SNAcomplex(0.,0.);
      //const SNAcomplex u_up1 = (ma < j)?rootpq1*ulist(jjup_index,iatom,jnbor):SNAcomplex(0.,0.);
      caconjxpy(a, u_up1, u_accum);

      //ulist(jju_index,iatom,jnbor) = u_accum;
      // back up into shared memory for next iter
      buf2[jju_shared_idx] = u_accum;

      Kokkos::atomic_add(&(ulisttot(jju_index,iatom).re), sfac * u_accum.re);
      Kokkos::atomic_add(&(ulisttot(jju_index,iatom).im), sfac * u_accum.im);

      // copy left side to right side with inversion symmetry VMK 4.4(2)
      // u[ma-j,mb-j] = (-1)^(ma-mb)*Conj([u[ma,mb))
      // if j is even (-> physical j integer), last element maps to self, skip
      //if (!(m == total_iters - 1 && j % 2 == 0)) {
      if (m < total_iters - 1 || j % 2 == 1) {
        const int sign_factor = (((ma+mb)%2==0)?1:-1);
        const int jju_shared_flip = (j+1-mb)*(j+1)-(ma+1);
        const int jjup_flip = jju + jju_shared_flip; // jju+(j+1-mb)*(j+1)-(ma+1);


        if (sign_factor == 1) {
          u_accum.im = -u_accum.im;
        } else {
          u_accum.re = -u_accum.re;
        }
        //ulist(jjup_flip,iatom,jnbor) = u_accum;
        buf2[jju_shared_flip] = u_accum;

        Kokkos::atomic_add(&(ulisttot(jjup_flip,iatom).re), sfac * u_accum.re);
        Kokkos::atomic_add(&(ulisttot(jjup_flip,iatom).im), sfac * u_accum.im);
      }
    });
    // In CUDA backend,
    // ThreadVectorRange has a __syncwarp (appropriately masked for
    // vector lengths < 32) implict at the end

    // swap double buffers
    auto tmp = buf1; buf1 = buf2; buf2 = tmp;


  }
}

/* ----------------------------------------------------------------------
   compute Ui by summing over bispectrum components. CPU only.
------------------------------------------------------------------------- */

template<class DeviceType>
KOKKOS_INLINE_FUNCTION
void SNAKokkos<DeviceType>::compute_ui_cpu(const typename Kokkos::TeamPolicy<DeviceType>::member_type& team, int iatom, int jnbor)
{
  double rsq, r, x, y, z, z0, theta0;

  // utot(j,ma,mb) = 0 for all j,ma,ma
  // utot(j,ma,ma) = 1 for all j,ma
  // for j in neighbors of i:
  //   compute r0 = (x,y,z,z0)
  //   utot(j,ma,mb) += u(r0;j,ma,mb) for all j,ma,mb

  x = rij(iatom,jnbor,0);
  y = rij(iatom,jnbor,1);
  z = rij(iatom,jnbor,2);
  rsq = x * x + y * y + z * z;
  r = sqrt(rsq);

  theta0 = (r - rmin0) * rfac0 * MY_PI / (rcutij(iatom,jnbor) - rmin0);
  //    theta0 = (r - rmin0) * rscale0;
  z0 = r / tan(theta0);

  compute_uarray_cpu(team, iatom, jnbor, x, y, z, z0, r);
  add_uarraytot(team, iatom, jnbor, r, wj(iatom,jnbor), rcutij(iatom,jnbor));

}

/* ----------------------------------------------------------------------
   compute Zi by summing over products of Ui
------------------------------------------------------------------------- */

template<class DeviceType>
KOKKOS_INLINE_FUNCTION
void SNAKokkos<DeviceType>::compute_zi(const int& iter)
{
  const int iatom = iter / idxz_max;
  const int jjz = iter % idxz_max;

  const int j1 = idxz(jjz,0);
  const int j2 = idxz(jjz,1);
  const int j = idxz(jjz,2);
  const int ma1min = idxz(jjz,3);
  const int ma2max = idxz(jjz,4);
  const int mb1min = idxz(jjz,5);
  const int mb2max = idxz(jjz,6);
  const int na = idxz(jjz,7);
  const int nb = idxz(jjz,8);

  const double* cgblock = cglist.data() + idxcg_block(j1,j2,j);

  zlist(jjz,iatom).re = 0.0;
  zlist(jjz,iatom).im = 0.0;

  int jju1 = idxu_block[j1] + (j1+1)*mb1min;
  int jju2 = idxu_block[j2] + (j2+1)*mb2max;
  int icgb = mb1min*(j2+1) + mb2max;
  for(int ib = 0; ib < nb; ib++) {

    double suma1_r = 0.0;
    double suma1_i = 0.0;

    int ma1 = ma1min;
    int ma2 = ma2max;
    int icga = ma1min*(j2+1) + ma2max;
    for(int ia = 0; ia < na; ia++) {
      suma1_r += cgblock[icga] * (ulisttot(jju1+ma1,iatom).re * ulisttot(jju2+ma2,iatom).re - ulisttot(jju1+ma1,iatom).im * ulisttot(jju2+ma2,iatom).im);
      suma1_i += cgblock[icga] * (ulisttot(jju1+ma1,iatom).re * ulisttot(jju2+ma2,iatom).im + ulisttot(jju1+ma1,iatom).im * ulisttot(jju2+ma2,iatom).re);
      ma1++;
      ma2--;
      icga += j2;
    } // end loop over ia

    zlist(jjz,iatom).re += cgblock[icgb] * suma1_r;
    zlist(jjz,iatom).im += cgblock[icgb] * suma1_i;

    jju1 += j1+1;
    jju2 -= j2+1;
    icgb += j2;
  } // end loop over ib
}

/* ----------------------------------------------------------------------
   compute Yi from Ui without storing Zi, looping over zlist indices
------------------------------------------------------------------------- */

template<class DeviceType>
KOKKOS_INLINE_FUNCTION
void SNAKokkos<DeviceType>::zero_yi(const int& idx, const int& iatom)
{
  ylist(idx,iatom) = {0.0, 0.0};
}

/* ----------------------------------------------------------------------
   compute Yi from Ui without storing Zi, looping over zlist indices
------------------------------------------------------------------------- */

template<class DeviceType>
KOKKOS_INLINE_FUNCTION
void SNAKokkos<DeviceType>::compute_yi(int iter,
 const Kokkos::View<F_FLOAT**, DeviceType> &beta)
{
  double betaj;
  const int iatom = iter / idxz_max;
  const int jjz = iter % idxz_max;

  const int j1 = idxz(jjz,0);
  const int j2 = idxz(jjz,1);
  const int j = idxz(jjz,2);
  const int ma1min = idxz(jjz,3);
  const int ma2max = idxz(jjz,4);
  const int mb1min = idxz(jjz,5);
  const int mb2max = idxz(jjz,6);
  const int na = idxz(jjz,7);
  const int nb = idxz(jjz,8);
  const int jju = idxz(jjz,9);

  const double* cgblock = cglist.data() + idxcg_block(j1,j2,j);
  //int mb = (2 * (mb1min+mb2max) - j1 - j2 + j) / 2;
  //int ma = (2 * (ma1min+ma2max) - j1 - j2 + j) / 2;

  double ztmp_r = 0.0;
  double ztmp_i = 0.0;

  int jju1 = idxu_block[j1] + (j1+1)*mb1min;
  int jju2 = idxu_block[j2] + (j2+1)*mb2max;
  int icgb = mb1min*(j2+1) + mb2max;
  for(int ib = 0; ib < nb; ib++) {

    double suma1_r = 0.0;
    double suma1_i = 0.0;

    int ma1 = ma1min;
    int ma2 = ma2max;
    int icga = ma1min*(j2+1) + ma2max;

    for(int ia = 0; ia < na; ia++) {
      suma1_r += cgblock[icga] * (ulisttot(jju1+ma1,iatom).re * ulisttot(jju2+ma2,iatom).re - ulisttot(jju1+ma1,iatom).im * ulisttot(jju2+ma2,iatom).im);
      suma1_i += cgblock[icga] * (ulisttot(jju1+ma1,iatom).re * ulisttot(jju2+ma2,iatom).im + ulisttot(jju1+ma1,iatom).im * ulisttot(jju2+ma2,iatom).re);
      ma1++;
      ma2--;
      icga += j2;
    } // end loop over ia

    ztmp_r += cgblock[icgb] * suma1_r;
    ztmp_i += cgblock[icgb] * suma1_i;
    jju1 += j1+1;
    jju2 -= j2+1;
    icgb += j2;
  } // end loop over ib

  // apply to z(j1,j2,j,ma,mb) to unique element of y(j)
  // find right y_list[jju] and beta(iatom,jjb) entries
  // multiply and divide by j+1 factors
  // account for multiplicity of 1, 2, or 3

  // pick out right beta value

  if (j >= j1) {
    const int jjb = idxb_block(j1,j2,j);
    if (j1 == j) {
      if (j2 == j) betaj = 3*beta(jjb,iatom);
      else betaj = 2*beta(jjb,iatom);
    } else betaj = beta(jjb,iatom);
  } else if (j >= j2) {
    const int jjb = idxb_block(j,j2,j1);
    if (j2 == j) betaj = 2*beta(jjb,iatom)*(j1+1)/(j+1.0);
    else betaj = beta(jjb,iatom)*(j1+1)/(j+1.0);
  } else {
    const int jjb = idxb_block(j2,j,j1);
    betaj = beta(jjb,iatom)*(j1+1)/(j+1.0);
  }

  Kokkos::atomic_add(&(ylist(jju,iatom).re), betaj*ztmp_r);
  Kokkos::atomic_add(&(ylist(jju,iatom).im), betaj*ztmp_i);
}

/* ----------------------------------------------------------------------
   Fused calculation of the derivative of Ui w.r.t. atom j
   and of dEidRj. GPU only.
------------------------------------------------------------------------- */

template<class DeviceType>
KOKKOS_INLINE_FUNCTION
void SNAKokkos<DeviceType>::compute_fused_deidrj(const typename Kokkos::TeamPolicy<DeviceType>::member_type& team, const int iatom, const int jnbor)
{
  // get shared memory offset
  const int max_m_tile = (twojmax+1)*(twojmax/2+1);
  const int team_rank = team.team_rank();
  const int scratch_shift = team_rank * max_m_tile;

  // double buffer for ulist
  SNAcomplex* ulist_buf1 = (SNAcomplex*)team.team_shmem( ).get_shmem(team.team_size()*max_m_tile*sizeof(SNAcomplex), 0) + scratch_shift;
  SNAcomplex* ulist_buf2 = (SNAcomplex*)team.team_shmem( ).get_shmem(team.team_size()*max_m_tile*sizeof(SNAcomplex), 0) + scratch_shift;

  // double buffer for dulist
  SNAcomplex* dulist_buf1 = (SNAcomplex*)team.team_shmem( ).get_shmem(team.team_size()*max_m_tile*sizeof(SNAcomplex), 0) + scratch_shift;
  SNAcomplex* dulist_buf2 = (SNAcomplex*)team.team_shmem( ).get_shmem(team.team_size()*max_m_tile*sizeof(SNAcomplex), 0) + scratch_shift;

  const double x = rij(iatom,jnbor,0);
  const double y = rij(iatom,jnbor,1);
  const double z = rij(iatom,jnbor,2);
  const double rsq = x * x + y * y + z * z;
  const double r = sqrt(rsq);
  const double rcut = rcutij(iatom, jnbor);
  const double rscale0 = rfac0 * MY_PI / (rcut - rmin0);
  const double theta0 = (r - rmin0) * rscale0;
  const double cs = cos(theta0);
  const double sn = sin(theta0);
  const double z0 = r * cs / sn;
  const double dz0dr = z0 / r - (r*rscale0) * (rsq + z0 * z0) / rsq;

  const double wj_local = wj(iatom, jnbor);
  const double sfac = wj_local * compute_sfac(r, rcut);
  const double dsfac = wj_local * compute_dsfac(r, rcut);

  const double rinv = 1.0 / r;

  // extract a single unit vector
  const double u = (dir == 0 ? x * rinv : dir == 1 ? y * rinv : z * rinv);

  // Compute Cayley-Klein parameters for unit quaternion
  const double r0inv = 1.0 / sqrt(r * r + z0 * z0);

  const SNAcomplex a = { r0inv * z0, -r0inv * z };
  const SNAcomplex b = { r0inv * y, -r0inv * x };

  const double dr0invdr = -r0inv * r0inv * r0inv * (r + z0 * dz0dr);
  const double dr0inv = dr0invdr * u;
  const double dz0 = dz0dr * u;

  const SNAcomplex da = { dz0 * r0inv + z0 * dr0inv,
                              - z * dr0inv + (dir == 2 ? - r0inv : 0.) };

  const SNAcomplex db = { y * dr0inv + (dir==1?r0inv:0.),
                              -x * dr0inv + (dir==0?-r0inv:0.) };

  // Accumulate the full contribution to dedr on the fly
  const double du_prod = dsfac * u; // chain rule
  const SNAcomplex y_local = ylist(0, iatom);

  // Symmetry factor of 0.5 b/c 0 element is on diagonal for even j==0
  double dedr_full_sum = 0.5 * du_prod * y_local.re;

  // single has a warp barrier at the end
  Kokkos::single(Kokkos::PerThread(team), [=]() {
    //dulist(0,iatom,jnbor,dir) = { dsfac * u, 0. }; // fold in chain rule here
    ulist_buf1[0] = {1., 0.};
    dulist_buf1[0] = {0., 0.};
  });

  for (int j = 1; j <= twojmax; j++) {
    int jju = idxu_block[j];
    int jjup = idxu_block[j-1];

    // flatten the loop over ma,mb

    // for (int ma = 0; ma <= j; ma++)
    const int n_ma = j+1;
    // for (int mb = 0; 2*mb <= j; mb++)
    const int n_mb = j/2+1;

    const int total_iters = n_ma * n_mb;

    double dedr_sum = 0.; // j-local sum

    //for (int m = 0; m < total_iters; m++) {
    Kokkos::parallel_reduce(Kokkos::ThreadVectorRange(team, total_iters),
      [&] (const int m, double& sum_tmp) {

      // ma fast, mb slow
      int ma = m % n_ma;
      int mb = m / n_ma;

      const int jju_index = jju+m;

      // Load y_local, apply the symmetry scaling factor
      // The "secret" of the shared memory optimization is it eliminates
      // all global memory reads to duidrj in lieu of caching values in
      // shared memory and otherwise always writing, making the kernel
      // ultimately compute bound. We take advantage of that by adding
      // some reads back in.
      auto y_local = ylist(jju_index,iatom);
      if (j % 2 == 0 && 2*mb == j) {
        if (ma == mb) { y_local = 0.5*y_local; }
        else if (ma > mb) { y_local = { 0., 0. }; } // can probably avoid this outright
        // else the ma < mb gets "double counted", cancelling the 0.5.
      }

      // index into shared memory
      const int jju_shared_idx = m;
      const int jjup_shared_idx = jju_shared_idx - mb;

      // Need to compute and accumulate both u and du (mayhaps, we could probably
      // balance some read and compute by reading u each time).
      SNAcomplex u_accum = { 0., 0. };
      SNAcomplex du_accum = { 0., 0. };

      const double rootpq2 = -rootpqarray(ma, j - mb);
      const SNAcomplex u_up2 = (ma > 0)?rootpq2*ulist_buf1[jjup_shared_idx-1]:SNAcomplex(0.,0.);
      caconjxpy(b, u_up2, u_accum);

      const double rootpq1 = rootpqarray(j - ma, j - mb);
      const SNAcomplex u_up1 = (ma < j)?rootpq1*ulist_buf1[jjup_shared_idx]:SNAcomplex(0.,0.);
      caconjxpy(a, u_up1, u_accum);

      // Next, spin up du_accum
      const SNAcomplex du_up1 = (ma < j) ? rootpq1*dulist_buf1[jjup_shared_idx] : SNAcomplex(0.,0.);
      caconjxpy(da, u_up1, du_accum);
      caconjxpy(a, du_up1, du_accum);

      const SNAcomplex du_up2 = (ma > 0) ? rootpq2*dulist_buf1[jjup_shared_idx-1] : SNAcomplex(0.,0.);
      caconjxpy(db, u_up2, du_accum);
      caconjxpy(b, du_up2, du_accum);

      // No need to save u_accum to global memory
      // Cache u_accum, du_accum to scratch memory.
      ulist_buf2[jju_shared_idx] = u_accum;
      dulist_buf2[jju_shared_idx] = du_accum;

      // Directly accumulate deidrj into sum_tmp
      //dulist(jju_index,iatom,jnbor,dir) = ((dsfac * u)*u_accum) + (sfac*du_accum);
      const SNAcomplex du_prod = ((dsfac * u)*u_accum) + (sfac*du_accum);
      sum_tmp += du_prod.re * y_local.re + du_prod.im * y_local.im;

      // copy left side to right side with inversion symmetry VMK 4.4(2)
      // u[ma-j][mb-j] = (-1)^(ma-mb)*Conj([u[ma][mb])
      if (j%2==1 && mb+1==n_mb) {
        int sign_factor = (((ma+mb)%2==0)?1:-1);
        //const int jjup_flip = jju+(j+1-mb)*(j+1)-(ma+1); // no longer needed b/c we don't update dulist
        const int jju_shared_flip = (j+1-mb)*(j+1)-(ma+1);

        if (sign_factor == 1) {
          u_accum.im = -u_accum.im;
          du_accum.im = -du_accum.im;
        } else {
          u_accum.re = -u_accum.re;
          du_accum.re = -du_accum.re;
        }

        // We don't need the second half of the tile for the deidrj accumulation.
        // That's taken care of by the symmetry factor above.
        //dulist(jjup_flip,iatom,jnbor,dir) = ((dsfac * u)*u_accum) + (sfac*du_accum);

        // We do need it for ortho polynomial generation, though
        ulist_buf2[jju_shared_flip] = u_accum;
        dulist_buf2[jju_shared_flip] = du_accum;
      }

    }, dedr_sum);

    // swap buffers
    auto tmp = ulist_buf1; ulist_buf1 = ulist_buf2; ulist_buf2 = tmp;
    tmp = dulist_buf1; dulist_buf1 = dulist_buf2; dulist_buf2 = tmp;

    // Accumulate dedr. This "should" be in a single, but
    // a Kokkos::single call implies a warp sync, and we may
    // as well avoid that. This does no harm as long as the
    // final assignment is in a single block.
    //Kokkos::single(Kokkos::PerThread(team), [=]() {
    dedr_full_sum += dedr_sum;
    //});
  }

  // Store the accumulated dedr.
  Kokkos::single(Kokkos::PerThread(team), [&] () {
    dedr(iatom,jnbor,dir) = dedr_full_sum*2.0;
  });
}

/* ----------------------------------------------------------------------
   compute dEidRj, CPU path only.
------------------------------------------------------------------------- */


template<class DeviceType>
KOKKOS_INLINE_FUNCTION
void SNAKokkos<DeviceType>::compute_deidrj_cpu(const typename Kokkos::TeamPolicy<DeviceType>::member_type& team, int iatom, int jnbor)
{
  t_scalar3<double> final_sum;

  //for(int j = 0; j <= twojmax; j++) {
  Kokkos::parallel_reduce(Kokkos::ThreadVectorRange(team,twojmax+1),
      [&] (const int& j, t_scalar3<double>& sum_tmp) {
    int jju = idxu_block[j];

    for(int mb = 0; 2*mb < j; mb++)
      for(int ma = 0; ma <= j; ma++) {
        sum_tmp.x += dulist(jju,iatom,jnbor,0).re * ylist(jju,iatom).re + dulist(jju,iatom,jnbor,0).im * ylist(jju,iatom).im;
        sum_tmp.y += dulist(jju,iatom,jnbor,1).re * ylist(jju,iatom).re + dulist(jju,iatom,jnbor,1).im * ylist(jju,iatom).im;
        sum_tmp.z += dulist(jju,iatom,jnbor,2).re * ylist(jju,iatom).re + dulist(jju,iatom,jnbor,2).im * ylist(jju,iatom).im;
        jju++;
      } //end loop over ma mb

    // For j even, handle middle column

    if (j%2 == 0) {

      int mb = j/2;
      for(int ma = 0; ma < mb; ma++) {
        sum_tmp.x += dulist(jju,iatom,jnbor,0).re * ylist(jju,iatom).re + dulist(jju,iatom,jnbor,0).im * ylist(jju,iatom).im;
        sum_tmp.y += dulist(jju,iatom,jnbor,1).re * ylist(jju,iatom).re + dulist(jju,iatom,jnbor,1).im * ylist(jju,iatom).im;
        sum_tmp.z += dulist(jju,iatom,jnbor,2).re * ylist(jju,iatom).re + dulist(jju,iatom,jnbor,2).im * ylist(jju,iatom).im;
        jju++;
      }

      //int ma = mb;
      sum_tmp.x += (dulist(jju,iatom,jnbor,0).re * ylist(jju,iatom).re + dulist(jju,iatom,jnbor,0).im * ylist(jju,iatom).im)*0.5;
      sum_tmp.y += (dulist(jju,iatom,jnbor,1).re * ylist(jju,iatom).re + dulist(jju,iatom,jnbor,1).im * ylist(jju,iatom).im)*0.5;
      sum_tmp.z += (dulist(jju,iatom,jnbor,2).re * ylist(jju,iatom).re + dulist(jju,iatom,jnbor,2).im * ylist(jju,iatom).im)*0.5;
    } // end if jeven

  },final_sum); // end loop over j

  Kokkos::single(Kokkos::PerThread(team), [&] () {
    dedr(iatom,jnbor,0) = final_sum.x*2.0;
    dedr(iatom,jnbor,1) = final_sum.y*2.0;
    dedr(iatom,jnbor,2) = final_sum.z*2.0;
  });

}

/* ----------------------------------------------------------------------
   compute Bi by summing conj(Ui)*Zi
------------------------------------------------------------------------- */

template<class DeviceType>
KOKKOS_INLINE_FUNCTION
void SNAKokkos<DeviceType>::compute_bi(const typename Kokkos::TeamPolicy<DeviceType>::member_type& team, int iatom)
{
  // for j1 = 0,...,twojmax
  //   for j2 = 0,twojmax
  //     for j = |j1-j2|,Min(twojmax,j1+j2),2
  //        b(j1,j2,j) = 0
  //        for mb = 0,...,jmid
  //          for ma = 0,...,j
  //            b(j1,j2,j) +=
  //              2*Conj(u(j,ma,mb))*z(j1,j2,j,ma,mb)

  Kokkos::parallel_for(Kokkos::TeamThreadRange(team,idxb_max),
      [&] (const int& jjb) {
  //for(int jjb = 0; jjb < idxb_max; jjb++) {
    const int j1 = idxb(jjb,0);
    const int j2 = idxb(jjb,1);
    const int j = idxb(jjb,2);

    int jjz = idxz_block(j1,j2,j);
    int jju = idxu_block[j];
    double sumzu = 0.0;
    double sumzu_temp = 0.0;
    const int bound = (j+2)/2;
    Kokkos::parallel_reduce(Kokkos::ThreadVectorRange(team,(j+1)*bound),
        [&] (const int mbma, double& sum) {
        //for(int mb = 0; 2*mb < j; mb++)
          //for(int ma = 0; ma <= j; ma++) {
        const int ma = mbma%(j+1);
        const int mb = mbma/(j+1);
        const int jju_index = jju+mb*(j+1)+ma;
        const int jjz_index = jjz+mb*(j+1)+ma;
        if (2*mb == j) return;
        sum +=
          ulisttot(jju_index,iatom).re * zlist(jjz_index,iatom).re +
          ulisttot(jju_index,iatom).im * zlist(jjz_index,iatom).im;
      },sumzu_temp); // end loop over ma, mb
      sumzu += sumzu_temp;

    // For j even, special treatment for middle column

    if (j%2 == 0) {
      const int mb = j/2;
      Kokkos::parallel_reduce(Kokkos::ThreadVectorRange(team, mb),
          [&] (const int ma, double& sum) {
      //for(int ma = 0; ma < mb; ma++) {
        const int jju_index = jju+(mb-1)*(j+1)+(j+1)+ma;
        const int jjz_index = jjz+(mb-1)*(j+1)+(j+1)+ma;
        sum +=
          ulisttot(jju_index,iatom).re * zlist(jjz_index,iatom).re +
          ulisttot(jju_index,iatom).im * zlist(jjz_index,iatom).im;
      },sumzu_temp); // end loop over ma
      sumzu += sumzu_temp;

      const int ma = mb;
      const int jju_index = jju+(mb-1)*(j+1)+(j+1)+ma;
      const int jjz_index = jjz+(mb-1)*(j+1)+(j+1)+ma;
      sumzu += 0.5*
        (ulisttot(jju_index,iatom).re * zlist(jjz_index,iatom).re +
         ulisttot(jju_index,iatom).im * zlist(jjz_index,iatom).im);
    } // end if jeven

    Kokkos::single(Kokkos::PerThread(team), [&] () {
      sumzu *= 2.0;

      // apply bzero shift

      if (bzero_flag)
        sumzu -= bzero[j];

      blist(jjb,iatom) = sumzu;
    });
  });
      //} // end loop over j
    //} // end loop over j1, j2
}

/* ----------------------------------------------------------------------
   calculate derivative of Ui w.r.t. atom j
------------------------------------------------------------------------- */

template<class DeviceType>
KOKKOS_INLINE_FUNCTION
void SNAKokkos<DeviceType>::compute_duidrj_cpu(const typename Kokkos::TeamPolicy<DeviceType>::member_type& team, int iatom, int jnbor)
{
  double rsq, r, x, y, z, z0, theta0, cs, sn;
  double dz0dr;

  x = rij(iatom,jnbor,0);
  y = rij(iatom,jnbor,1);
  z = rij(iatom,jnbor,2);
  rsq = x * x + y * y + z * z;
  r = sqrt(rsq);
  double rscale0 = rfac0 * MY_PI / (rcutij(iatom,jnbor) - rmin0);
  theta0 = (r - rmin0) * rscale0;
  cs = cos(theta0);
  sn = sin(theta0);
  z0 = r * cs / sn;
  dz0dr = z0 / r - (r*rscale0) * (rsq + z0 * z0) / rsq;

  compute_duarray_cpu(team, iatom, jnbor, x, y, z, z0, r, dz0dr, wj(iatom,jnbor), rcutij(iatom,jnbor));
}

/* ----------------------------------------------------------------------
   add Wigner U-functions for one neighbor to the total
------------------------------------------------------------------------- */

template<class DeviceType>
KOKKOS_INLINE_FUNCTION
void SNAKokkos<DeviceType>::add_uarraytot(const typename Kokkos::TeamPolicy<DeviceType>::member_type& team, int iatom, int jnbor,
                                          double r, double wj, double rcut)
{
  const double sfac = compute_sfac(r, rcut) * wj;

  Kokkos::parallel_for(Kokkos::ThreadVectorRange(team,ulisttot.extent(0)),
      [&] (const int& i) {
    Kokkos::atomic_add(&(ulisttot(i,iatom).re), sfac * ulist(i,iatom,jnbor).re);
    Kokkos::atomic_add(&(ulisttot(i,iatom).im), sfac * ulist(i,iatom,jnbor).im);
  });
}

/* ----------------------------------------------------------------------
   compute Wigner U-functions for one neighbor
------------------------------------------------------------------------- */

template<class DeviceType>
KOKKOS_INLINE_FUNCTION
void SNAKokkos<DeviceType>::compute_uarray_cpu(const typename Kokkos::TeamPolicy<DeviceType>::member_type& team, int iatom, int jnbor,
                         double x, double y, double z,
                         double z0, double r)
{
  double r0inv;
  double a_r, b_r, a_i, b_i;
  double rootpq;

  // compute Cayley-Klein parameters for unit quaternion

  r0inv = 1.0 / sqrt(r * r + z0 * z0);
  a_r = r0inv * z0;
  a_i = -r0inv * z;
  b_r = r0inv * y;
  b_i = -r0inv * x;

  // VMK Section 4.8.2

  ulist(0,iatom,jnbor).re = 1.0;
  ulist(0,iatom,jnbor).im = 0.0;

  for (int j = 1; j <= twojmax; j++) {
    int jju = idxu_block[j];
    int jjup = idxu_block[j-1];

    // fill in left side of matrix layer from previous layer

    Kokkos::parallel_for(Kokkos::ThreadVectorRange(team,(j+2)/2),
        [&] (const int& mb) {
    //for (int mb = 0; 2*mb <= j; mb++) {
      const int jju_index = jju+mb+mb*j;
      ulist(jju_index,iatom,jnbor).re = 0.0;
      ulist(jju_index,iatom,jnbor).im = 0.0;

      for (int ma = 0; ma < j; ma++) {
        const int jju_index = jju+mb+mb*j+ma;
        const int jjup_index = jjup+mb*j+ma;
        rootpq = rootpqarray(j - ma,j - mb);
        ulist(jju_index,iatom,jnbor).re +=
          rootpq *
          (a_r * ulist(jjup_index,iatom,jnbor).re +
           a_i * ulist(jjup_index,iatom,jnbor).im);
        ulist(jju_index,iatom,jnbor).im +=
          rootpq *
          (a_r * ulist(jjup_index,iatom,jnbor).im -
           a_i * ulist(jjup_index,iatom,jnbor).re);

        rootpq = rootpqarray(ma + 1,j - mb);
        ulist(jju_index+1,iatom,jnbor).re =
          -rootpq *
          (b_r * ulist(jjup_index,iatom,jnbor).re +
           b_i * ulist(jjup_index,iatom,jnbor).im);
        ulist(jju_index+1,iatom,jnbor).im =
          -rootpq *
          (b_r * ulist(jjup_index,iatom,jnbor).im -
           b_i * ulist(jjup_index,iatom,jnbor).re);
      }
    });

    // copy left side to right side with inversion symmetry VMK 4.4(2)
    // u[ma-j,mb-j] = (-1)^(ma-mb)*Conj([u[ma,mb))

    jju = idxu_block[j];
    jjup = jju+(j+1)*(j+1)-1;
    Kokkos::parallel_for(Kokkos::ThreadVectorRange(team,(j+2)/2),
        [&] (const int& mb) {
//    for (int mb = 0; 2*mb <= j; mb++) {
      int mbpar = (mb)%2==0?1:-1;
      int mapar = mbpar;
      for (int ma = 0; ma <= j; ma++) {
        const int jju_index = jju+mb*(j+1)+ma;
        const int jjup_index = jjup-mb*(j+1)-ma;
        if (mapar == 1) {
          ulist(jjup_index,iatom,jnbor).re = ulist(jju_index,iatom,jnbor).re;
          ulist(jjup_index,iatom,jnbor).im = -ulist(jju_index,iatom,jnbor).im;
        } else {
          ulist(jjup_index,iatom,jnbor).re = -ulist(jju_index,iatom,jnbor).re;
          ulist(jjup_index,iatom,jnbor).im = ulist(jju_index,iatom,jnbor).im;
        }
        mapar = -mapar;
      }
    });
  }
}

/* ----------------------------------------------------------------------
   compute derivatives of Wigner U-functions for one neighbor
   see comments in compute_uarray_cpu()
------------------------------------------------------------------------- */

template<class DeviceType>
KOKKOS_INLINE_FUNCTION
void SNAKokkos<DeviceType>::compute_duarray_cpu(const typename Kokkos::TeamPolicy<DeviceType>::member_type& team, int iatom, int jnbor,
                          double x, double y, double z,
                          double z0, double r, double dz0dr,
                          double wj, double rcut)
{
double r0inv;
  double a_r, a_i, b_r, b_i;
  double da_r[3], da_i[3], db_r[3], db_i[3];
  double dz0[3], dr0inv[3], dr0invdr;
  double rootpq;

  double rinv = 1.0 / r;
  double ux = x * rinv;
  double uy = y * rinv;
  double uz = z * rinv;

  r0inv = 1.0 / sqrt(r * r + z0 * z0);
  a_r = z0 * r0inv;
  a_i = -z * r0inv;
  b_r = y * r0inv;
  b_i = -x * r0inv;

  dr0invdr = -r0inv * r0inv * r0inv * (r + z0 * dz0dr);

  dr0inv[0] = dr0invdr * ux;
  dr0inv[1] = dr0invdr * uy;
  dr0inv[2] = dr0invdr * uz;

  dz0[0] = dz0dr * ux;
  dz0[1] = dz0dr * uy;
  dz0[2] = dz0dr * uz;

  for (int k = 0; k < 3; k++) {
    da_r[k] = dz0[k] * r0inv + z0 * dr0inv[k];
    da_i[k] = -z * dr0inv[k];
  }

  da_i[2] += -r0inv;

  for (int k = 0; k < 3; k++) {
    db_r[k] = y * dr0inv[k];
    db_i[k] = -x * dr0inv[k];
  }

  db_i[0] += -r0inv;
  db_r[1] += r0inv;

  dulist(0,iatom,jnbor,0).re = 0.0;
  dulist(0,iatom,jnbor,1).re = 0.0;
  dulist(0,iatom,jnbor,2).re = 0.0;
  dulist(0,iatom,jnbor,0).im = 0.0;
  dulist(0,iatom,jnbor,1).im = 0.0;
  dulist(0,iatom,jnbor,2).im = 0.0;

  for (int j = 1; j <= twojmax; j++) {
    int jju = idxu_block[j];
    int jjup = idxu_block[j-1];
    Kokkos::parallel_for(Kokkos::ThreadVectorRange(team,(j+2)/2),
        [&] (const int& mb) {
    //for (int mb = 0; 2*mb <= j; mb++) {
      const int jju_index = jju+mb+mb*j;
      dulist(jju_index,iatom,jnbor,0).re = 0.0;
      dulist(jju_index,iatom,jnbor,1).re = 0.0;
      dulist(jju_index,iatom,jnbor,2).re = 0.0;
      dulist(jju_index,iatom,jnbor,0).im = 0.0;
      dulist(jju_index,iatom,jnbor,1).im = 0.0;
      dulist(jju_index,iatom,jnbor,2).im = 0.0;

      for (int ma = 0; ma < j; ma++) {
        const int jju_index = jju+mb+mb*j+ma;
        const int jjup_index = jjup+mb*j+ma;
        rootpq = rootpqarray(j - ma,j - mb);
        for (int k = 0; k < 3; k++) {
          dulist(jju_index,iatom,jnbor,k).re +=
            rootpq * (da_r[k] * ulist(jjup_index,iatom,jnbor).re +
                      da_i[k] * ulist(jjup_index,iatom,jnbor).im +
                      a_r * dulist(jjup_index,iatom,jnbor,k).re +
                      a_i * dulist(jjup_index,iatom,jnbor,k).im);
          dulist(jju_index,iatom,jnbor,k).im +=
            rootpq * (da_r[k] * ulist(jjup_index,iatom,jnbor).im -
                      da_i[k] * ulist(jjup_index,iatom,jnbor).re +
                      a_r * dulist(jjup_index,iatom,jnbor,k).im -
                      a_i * dulist(jjup_index,iatom,jnbor,k).re);
        }

        rootpq = rootpqarray(ma + 1,j - mb);
        for (int k = 0; k < 3; k++) {
          dulist(jju_index+1,iatom,jnbor,k).re =
            -rootpq * (db_r[k] * ulist(jjup_index,iatom,jnbor).re +
                       db_i[k] * ulist(jjup_index,iatom,jnbor).im +
                       b_r * dulist(jjup_index,iatom,jnbor,k).re +
                       b_i * dulist(jjup_index,iatom,jnbor,k).im);
          dulist(jju_index+1,iatom,jnbor,k).im =
            -rootpq * (db_r[k] * ulist(jjup_index,iatom,jnbor).im -
                       db_i[k] * ulist(jjup_index,iatom,jnbor).re +
                       b_r * dulist(jjup_index,iatom,jnbor,k).im -
                       b_i * dulist(jjup_index,iatom,jnbor,k).re);
        }
      }
    });

    // copy left side to right side with inversion symmetry VMK 4.4(2)
    // u[ma-j][mb-j] = (-1)^(ma-mb)*Conj([u[ma][mb])

    jju = idxu_block[j];
    jjup = jju+(j+1)*(j+1)-1;
    Kokkos::parallel_for(Kokkos::ThreadVectorRange(team,(j+2)/2),
        [&] (const int& mb) {
//    for (int mb = 0; 2*mb <= j; mb++) {
      int mbpar = (mb)%2==0?1:-1;
      int mapar = mbpar;
      for (int ma = 0; ma <= j; ma++) {
        const int jju_index = jju+mb*(j+1)+ma;
        const int jjup_index = jjup-mb*(j+1)-ma;
        if (mapar == 1) {
          for (int k = 0; k < 3; k++) {
            dulist(jjup_index,iatom,jnbor,k).re = dulist(jju_index,iatom,jnbor,k).re;
            dulist(jjup_index,iatom,jnbor,k).im = -dulist(jju_index,iatom,jnbor,k).im;
          }
        } else {
          for (int k = 0; k < 3; k++) {
            dulist(jjup_index,iatom,jnbor,k).re = -dulist(jju_index,iatom,jnbor,k).re;
            dulist(jjup_index,iatom,jnbor,k).im = dulist(jju_index,iatom,jnbor,k).im;
          }
        }
        mapar = -mapar;
      }
    });
  }

  double sfac = compute_sfac(r, rcut);
  double dsfac = compute_dsfac(r, rcut);

  sfac *= wj;
  dsfac *= wj;

  for (int j = 0; j <= twojmax; j++) {
    int jju = idxu_block[j];
    for (int mb = 0; 2*mb <= j; mb++)
      for (int ma = 0; ma <= j; ma++) {
        dulist(jju,iatom,jnbor,0).re = dsfac * ulist(jju,iatom,jnbor).re * ux +
                                  sfac * dulist(jju,iatom,jnbor,0).re;
        dulist(jju,iatom,jnbor,0).im = dsfac * ulist(jju,iatom,jnbor).im * ux +
                                  sfac * dulist(jju,iatom,jnbor,0).im;
        dulist(jju,iatom,jnbor,1).re = dsfac * ulist(jju,iatom,jnbor).re * uy +
                                  sfac * dulist(jju,iatom,jnbor,1).re;
        dulist(jju,iatom,jnbor,1).im = dsfac * ulist(jju,iatom,jnbor).im * uy +
                                  sfac * dulist(jju,iatom,jnbor,1).im;
        dulist(jju,iatom,jnbor,2).re = dsfac * ulist(jju,iatom,jnbor).re * uz +
                                  sfac * dulist(jju,iatom,jnbor,2).re;
        dulist(jju,iatom,jnbor,2).im = dsfac * ulist(jju,iatom,jnbor).im * uz +
                                  sfac * dulist(jju,iatom,jnbor,2).im;

        jju++;
      }
  }
}

<<<<<<< HEAD
/* ---------------------------------------------------------------------- */

template<class DeviceType>
KOKKOS_INLINE_FUNCTION
void SNAKokkos<DeviceType>::create_team_scratch_arrays(const typename Kokkos::TeamPolicy<DeviceType>::member_type& team)
{
  int jdim = twojmax + 1;
  uarraytot_r_a = uarraytot_r = t_sna_3d(team.team_scratch(1),jdim,jdim,jdim);
  uarraytot_i_a = uarraytot_i = t_sna_3d(team.team_scratch(1),jdim,jdim,jdim);
  zarray_r = t_sna_5d(team.team_scratch(1),jdim,jdim,jdim,jdim,jdim);
  zarray_i = t_sna_5d(team.team_scratch(1),jdim,jdim,jdim,jdim,jdim);
  bvec = Kokkos::View<double*, Kokkos::LayoutRight, DeviceType>(team.team_scratch(1),ncoeff);
  barray = t_sna_3d(team.team_scratch(1),jdim,jdim,jdim);

  rij = t_sna_2d(team.team_scratch(1),nmax,3);
  rcutij = t_sna_1d(team.team_scratch(1),nmax);
  wj = t_sna_1d(team.team_scratch(1),nmax);
  inside = t_sna_1i(team.team_scratch(1),nmax);
}


template<class DeviceType>
inline
T_INT SNAKokkos<DeviceType>::size_team_scratch_arrays() {
  T_INT size = 0;
  int jdim = twojmax + 1;

  size += t_sna_3d::shmem_size(jdim,jdim,jdim); // uarraytot_r_a
  size += t_sna_3d::shmem_size(jdim,jdim,jdim); // uarraytot_i_a
  size += t_sna_5d::shmem_size(jdim,jdim,jdim,jdim,jdim); // zarray_r
  size += t_sna_5d::shmem_size(jdim,jdim,jdim,jdim,jdim); // zarray_i
  size += Kokkos::View<double*, Kokkos::LayoutRight, DeviceType>::shmem_size(ncoeff); // bvec
  size += t_sna_3d::shmem_size(jdim,jdim,jdim); // barray

  size += t_sna_2d::shmem_size(nmax,3); // rij
  size += t_sna_1d::shmem_size(nmax); // rcutij
  size += t_sna_1d::shmem_size(nmax); // wj
  size += t_sna_1i::shmem_size(nmax); // inside

  return size;
}

/* ---------------------------------------------------------------------- */

template<class DeviceType>
KOKKOS_INLINE_FUNCTION
void SNAKokkos<DeviceType>::create_thread_scratch_arrays(const typename Kokkos::TeamPolicy<DeviceType>::member_type& team)
{
  int jdim = twojmax + 1;

  dbvec = Kokkos::View<double*[3], Kokkos::LayoutRight, DeviceType>(team.thread_scratch(1),ncoeff);
  dbarray = t_sna_4d(team.thread_scratch(1),jdim,jdim,jdim);

  uarray_r = t_sna_3d(team.thread_scratch(1),jdim,jdim,jdim);
  uarray_i = t_sna_3d(team.thread_scratch(1),jdim,jdim,jdim);
  duarray_r = t_sna_4d(team.thread_scratch(1),jdim,jdim,jdim);
  duarray_i = t_sna_4d(team.thread_scratch(1),jdim,jdim,jdim);
}

template<class DeviceType>
inline
T_INT SNAKokkos<DeviceType>::size_thread_scratch_arrays() {
  T_INT size = 0;
  int jdim = twojmax + 1;
=======
/* ----------------------------------------------------------------------
   factorial n, wrapper for precomputed table
------------------------------------------------------------------------- */

template<class DeviceType>
inline
double SNAKokkos<DeviceType>::factorial(int n)
{
  //if (n < 0 || n > nmaxfactorial) {
  //  char str[128];
  //  sprintf(str, "Invalid argument to factorial %d", n);
  //  error->all(FLERR, str);
  //}
>>>>>>> 61596d75

  return nfac_table[n];
}

/* ----------------------------------------------------------------------
   factorial n table, size SNA::nmaxfactorial+1
------------------------------------------------------------------------- */

template<class DeviceType>
const double SNAKokkos<DeviceType>::nfac_table[] = {
  1,
  1,
  2,
  6,
  24,
  120,
  720,
  5040,
  40320,
  362880,
  3628800,
  39916800,
  479001600,
  6227020800,
  87178291200,
  1307674368000,
  20922789888000,
  355687428096000,
  6.402373705728e+15,
  1.21645100408832e+17,
  2.43290200817664e+18,
  5.10909421717094e+19,
  1.12400072777761e+21,
  2.5852016738885e+22,
  6.20448401733239e+23,
  1.5511210043331e+25,
  4.03291461126606e+26,
  1.08888694504184e+28,
  3.04888344611714e+29,
  8.8417619937397e+30,
  2.65252859812191e+32,
  8.22283865417792e+33,
  2.63130836933694e+35,
  8.68331761881189e+36,
  2.95232799039604e+38,
  1.03331479663861e+40,
  3.71993326789901e+41,
  1.37637530912263e+43,
  5.23022617466601e+44,
  2.03978820811974e+46,
  8.15915283247898e+47,
  3.34525266131638e+49,
  1.40500611775288e+51,
  6.04152630633738e+52,
  2.65827157478845e+54,
  1.1962222086548e+56,
  5.50262215981209e+57,
  2.58623241511168e+59,
  1.24139155925361e+61,
  6.08281864034268e+62,
  3.04140932017134e+64,
  1.55111875328738e+66,
  8.06581751709439e+67,
  4.27488328406003e+69,
  2.30843697339241e+71,
  1.26964033536583e+73,
  7.10998587804863e+74,
  4.05269195048772e+76,
  2.35056133128288e+78,
  1.3868311854569e+80,
  8.32098711274139e+81,
  5.07580213877225e+83,
  3.14699732603879e+85,
  1.98260831540444e+87,
  1.26886932185884e+89,
  8.24765059208247e+90,
  5.44344939077443e+92,
  3.64711109181887e+94,
  2.48003554243683e+96,
  1.71122452428141e+98,
  1.19785716699699e+100,
  8.50478588567862e+101,
  6.12344583768861e+103,
  4.47011546151268e+105,
  3.30788544151939e+107,
  2.48091408113954e+109,
  1.88549470166605e+111,
  1.45183092028286e+113,
  1.13242811782063e+115,
  8.94618213078297e+116,
  7.15694570462638e+118,
  5.79712602074737e+120,
  4.75364333701284e+122,
  3.94552396972066e+124,
  3.31424013456535e+126,
  2.81710411438055e+128,
  2.42270953836727e+130,
  2.10775729837953e+132,
  1.85482642257398e+134,
  1.65079551609085e+136,
  1.48571596448176e+138,
  1.3520015276784e+140,
  1.24384140546413e+142,
  1.15677250708164e+144,
  1.08736615665674e+146,
  1.03299784882391e+148,
  9.91677934870949e+149,
  9.61927596824821e+151,
  9.42689044888324e+153,
  9.33262154439441e+155,
  9.33262154439441e+157,
  9.42594775983835e+159,
  9.61446671503512e+161,
  9.90290071648618e+163,
  1.02990167451456e+166,
  1.08139675824029e+168,
  1.14628056373471e+170,
  1.22652020319614e+172,
  1.32464181945183e+174,
  1.44385958320249e+176,
  1.58824554152274e+178,
  1.76295255109024e+180,
  1.97450685722107e+182,
  2.23119274865981e+184,
  2.54355973347219e+186,
  2.92509369349301e+188,
  3.3931086844519e+190,
  3.96993716080872e+192,
  4.68452584975429e+194,
  5.5745857612076e+196,
  6.68950291344912e+198,
  8.09429852527344e+200,
  9.8750442008336e+202,
  1.21463043670253e+205,
  1.50614174151114e+207,
  1.88267717688893e+209,
  2.37217324288005e+211,
  3.01266001845766e+213,
  3.8562048236258e+215,
  4.97450422247729e+217,
  6.46685548922047e+219,
  8.47158069087882e+221,
  1.118248651196e+224,
  1.48727070609069e+226,
  1.99294274616152e+228,
  2.69047270731805e+230,
  3.65904288195255e+232,
  5.01288874827499e+234,
  6.91778647261949e+236,
  9.61572319694109e+238,
  1.34620124757175e+241,
  1.89814375907617e+243,
  2.69536413788816e+245,
  3.85437071718007e+247,
  5.5502938327393e+249,
  8.04792605747199e+251,
  1.17499720439091e+254,
  1.72724589045464e+256,
  2.55632391787286e+258,
  3.80892263763057e+260,
  5.71338395644585e+262,
  8.62720977423323e+264,
  1.31133588568345e+267,
  2.00634390509568e+269,
  3.08976961384735e+271,
  4.78914290146339e+273,
  7.47106292628289e+275,
  1.17295687942641e+278,
  1.85327186949373e+280,
  2.94670227249504e+282,
  4.71472363599206e+284,
  7.59070505394721e+286,
  1.22969421873945e+289,
  2.0044015765453e+291,
  3.28721858553429e+293,
  5.42391066613159e+295,
  9.00369170577843e+297,
  1.503616514865e+300, // nmaxfactorial = 167
};

/* ----------------------------------------------------------------------
   the function delta given by VMK Eq. 8.2(1)
------------------------------------------------------------------------- */

template<class DeviceType>
inline
double SNAKokkos<DeviceType>::deltacg(int j1, int j2, int j)
{
  double sfaccg = factorial((j1 + j2 + j) / 2 + 1);
  return sqrt(factorial((j1 + j2 - j) / 2) *
              factorial((j1 - j2 + j) / 2) *
              factorial((-j1 + j2 + j) / 2) / sfaccg);
}

/* ----------------------------------------------------------------------
   assign Clebsch-Gordan coefficients using
   the quasi-binomial formula VMK 8.2.1(3)
------------------------------------------------------------------------- */

template<class DeviceType>
inline
void SNAKokkos<DeviceType>::init_clebsch_gordan()
{
  auto h_cglist = Kokkos::create_mirror_view(cglist);

  double sum,dcg,sfaccg;
  int m, aa2, bb2, cc2;
  int ifac;

  int idxcg_count = 0;
  for(int j1 = 0; j1 <= twojmax; j1++)
    for(int j2 = 0; j2 <= j1; j2++)
      for(int j = j1 - j2; j <= MIN(twojmax, j1 + j2); j += 2) {
        for (int m1 = 0; m1 <= j1; m1++) {
          aa2 = 2 * m1 - j1;

          for (int m2 = 0; m2 <= j2; m2++) {

            // -c <= cc <= c

            bb2 = 2 * m2 - j2;
            m = (aa2 + bb2 + j) / 2;

            if(m < 0 || m > j) {
              h_cglist[idxcg_count] = 0.0;
              idxcg_count++;
              continue;
            }

            sum = 0.0;

            for (int z = MAX(0, MAX(-(j - j2 + aa2)
                                    / 2, -(j - j1 - bb2) / 2));
                 z <= MIN((j1 + j2 - j) / 2,
                          MIN((j1 - aa2) / 2, (j2 + bb2) / 2));
                 z++) {
              ifac = z % 2 ? -1 : 1;
              sum += ifac /
                (factorial(z) *
                 factorial((j1 + j2 - j) / 2 - z) *
                 factorial((j1 - aa2) / 2 - z) *
                 factorial((j2 + bb2) / 2 - z) *
                 factorial((j - j2 + aa2) / 2 + z) *
                 factorial((j - j1 - bb2) / 2 + z));
            }

            cc2 = 2 * m - j;
            dcg = deltacg(j1, j2, j);
            sfaccg = sqrt(factorial((j1 + aa2) / 2) *
                          factorial((j1 - aa2) / 2) *
                          factorial((j2 + bb2) / 2) *
                          factorial((j2 - bb2) / 2) *
                          factorial((j  + cc2) / 2) *
                          factorial((j  - cc2) / 2) *
                          (j + 1));

            h_cglist[idxcg_count] = sum * dcg * sfaccg;
            idxcg_count++;
          }
        }
      }
  Kokkos::deep_copy(cglist,h_cglist);
}

/* ----------------------------------------------------------------------
   pre-compute table of sqrt[p/m2], p, q = 1,twojmax
   the p = 0, q = 0 entries are allocated and skipped for convenience.
------------------------------------------------------------------------- */

template<class DeviceType>
inline
void SNAKokkos<DeviceType>::init_rootpqarray()
{
  auto h_rootpqarray = Kokkos::create_mirror_view(rootpqarray);
  for (int p = 1; p <= twojmax; p++)
    for (int q = 1; q <= twojmax; q++)
      h_rootpqarray(p,q) = sqrt(static_cast<double>(p)/q);
  Kokkos::deep_copy(rootpqarray,h_rootpqarray);
}


/* ---------------------------------------------------------------------- */

template<class DeviceType>
inline
int SNAKokkos<DeviceType>::compute_ncoeff()
{
  int ncount;

  ncount = 0;

  for (int j1 = 0; j1 <= twojmax; j1++)
    for (int j2 = 0; j2 <= j1; j2++)
      for (int j = j1 - j2;
           j <= MIN(twojmax, j1 + j2); j += 2)
        if (j >= j1) ncount++;

  return ncount;
}

/* ---------------------------------------------------------------------- */

template<class DeviceType>
KOKKOS_INLINE_FUNCTION
double SNAKokkos<DeviceType>::compute_sfac(double r, double rcut)
{
  if (switch_flag == 0) return 1.0;
  if (switch_flag == 1) {
    if(r <= rmin0) return 1.0;
    else if(r > rcut) return 0.0;
    else {
      double rcutfac = MY_PI / (rcut - rmin0);
      return 0.5 * (cos((r - rmin0) * rcutfac) + 1.0);
    }
  }
  return 0.0;
}

/* ---------------------------------------------------------------------- */

template<class DeviceType>
KOKKOS_INLINE_FUNCTION
double SNAKokkos<DeviceType>::compute_dsfac(double r, double rcut)
{
  if (switch_flag == 0) return 0.0;
  if (switch_flag == 1) {
    if(r <= rmin0) return 0.0;
    else if(r > rcut) return 0.0;
    else {
      double rcutfac = MY_PI / (rcut - rmin0);
      return -0.5 * sin((r - rmin0) * rcutfac) * rcutfac;
    }
  }
  return 0.0;
}

/* ---------------------------------------------------------------------- */

// efficient complex FMA (i.e., y += a x)
template<class DeviceType>
KOKKOS_FORCEINLINE_FUNCTION
void SNAKokkos<DeviceType>::caxpy(const SNAcomplex& a, const SNAcomplex& x, SNAcomplex& y) {
  y.re += a.re * x.re;
  y.re -= a.im * x.im;
  y.im += a.im * x.re;
  y.im += a.re * x.im;
}

/* ---------------------------------------------------------------------- */

// efficient complex FMA, conjugate of scalar (i.e.) y += (a.re - i a.im) x)
template<class DeviceType>
KOKKOS_FORCEINLINE_FUNCTION
void SNAKokkos<DeviceType>::caconjxpy(const SNAcomplex& a, const SNAcomplex& x, SNAcomplex& y) {
  y.re += a.re * x.re;
  y.re += a.im * x.im;
  y.im -= a.im * x.re;
  y.im += a.re * x.im;
}

/* ---------------------------------------------------------------------- */

// set direction of batched Duidrj
template<class DeviceType>
KOKKOS_FORCEINLINE_FUNCTION
void SNAKokkos<DeviceType>::set_dir(int dir_) {
  dir = dir_;
}

/* ----------------------------------------------------------------------
   memory usage of arrays
------------------------------------------------------------------------- */

template<class DeviceType>
double SNAKokkos<DeviceType>::memory_usage()
{
  int jdimpq = twojmax + 2;
  int jdim = twojmax + 1;
  double bytes;

  bytes = 0;

  bytes += jdimpq*jdimpq * sizeof(double);               // pqarray
  bytes += idxcg_max * sizeof(double);                   // cglist

#ifdef KOKKOS_ENABLE_CUDA
  if (!std::is_same<DeviceType,Kokkos::Cuda>::value) {
#endif
    bytes += natom * idxu_max * sizeof(double) * 2;        // ulist
    bytes += natom * idxu_max * 3 * sizeof(double) * 2;    // dulist
#ifdef KOKKOS_ENABLE_CUDA
  }
#endif
  bytes += natom * idxu_max * sizeof(double) * 2;        // ulisttot
  if (!std::is_same<typename DeviceType::array_layout,Kokkos::LayoutRight>::value)
    bytes += natom * idxu_max * sizeof(double) * 2;        // ulisttot_lr

  bytes += natom * idxz_max * sizeof(double) * 2;        // zlist
  bytes += natom * idxb_max * sizeof(double);            // blist
  bytes += natom * idxu_max * sizeof(double) * 2;        // ylist

  bytes += jdim * jdim * jdim * sizeof(int);             // idxcg_block
  bytes += jdim * sizeof(int);                           // idxu_block
  bytes += jdim * jdim * jdim * sizeof(int);             // idxz_block
  bytes += jdim * jdim * jdim * sizeof(int);             // idxb_block

  bytes += idxz_max * 10 * sizeof(int);                  // idxz
  bytes += idxb_max * 3 * sizeof(int);                   // idxb

  bytes += jdim * sizeof(double);                        // bzero

  bytes += natom * nmax * 3 * sizeof(double);            // rij
  bytes += natom * nmax * sizeof(int);                   // inside
  bytes += natom * nmax * sizeof(double);                // wj
  bytes += natom * nmax * sizeof(double);                // rcutij
  bytes += natom * nmax * idxu_max * sizeof(double) * 2; // ulist_ij

  return bytes;
}

} // namespace LAMMPS_NS<|MERGE_RESOLUTION|>--- conflicted
+++ resolved
@@ -357,29 +357,6 @@
     // the last (j / 2) can be avoided due to symmetry
     const int total_iters = n_ma * n_mb - (j % 2 == 0 ? (j / 2) : 0);
 
-<<<<<<< HEAD
-  Kokkos::parallel_for(Kokkos::TeamThreadRange(team,idxj_full_max),
-      [&] (const int& idx) {
-    const int j1 = idxj_full(idx).j1;
-    const int j2 = idxj_full(idx).j2;
-    const int j =  idxj_full(idx).j;
-
-    const int bound = (j+2)/2;
-    double b_j1_j2_j = 0.0;
-    double b_j1_j2_j_temp = 0.0;
-    Kokkos::parallel_reduce(Kokkos::ThreadVectorRange(team,(j+1)*bound),
-        [&] (const int mbma, double& sum) {
-        //for(int mb = 0; 2*mb <= j; mb++)
-          //for(int ma = 0; ma <= j; ma++) {
-        const int ma = mbma%(j+1);
-        const int mb = mbma/(j+1);
-        if (2*mb == j) return;
-        sum +=
-          uarraytot_r(j,ma,mb) * zarray_r(j1,j2,j,mb,ma) +
-          uarraytot_i(j,ma,mb) * zarray_i(j1,j2,j,mb,ma);
-      },b_j1_j2_j_temp); // end loop over ma, mb
-      b_j1_j2_j += b_j1_j2_j_temp;
-=======
     //for (int m = 0; m < total_iters; m++) {
     Kokkos::parallel_for(Kokkos::ThreadVectorRange(team, total_iters),
       [&] (const int m) {
@@ -387,43 +364,17 @@
       // ma fast, mb slow
       int ma = m % n_ma;
       int mb = m / n_ma;
->>>>>>> 61596d75
 
       // index into global memory array
       const int jju_index = jju+m;
       //const int jjup_index = jjup+mb*j+ma;
 
-<<<<<<< HEAD
-    if (j%2 == 0) {
-      const int mb = j/2;
-      Kokkos::parallel_reduce(Kokkos::ThreadVectorRange(team, mb),
-          [&] (const int ma, double& sum) {
-      //for(int ma = 0; ma < mb; ma++) {
-        sum +=
-          uarraytot_r(j,ma,mb) * zarray_r(j1,j2,j,mb,ma) +
-          uarraytot_i(j,ma,mb) * zarray_i(j1,j2,j,mb,ma);
-      },b_j1_j2_j_temp); // end loop over ma
-      b_j1_j2_j += b_j1_j2_j_temp;
-=======
       // index into shared memory buffer for this level
       const int jju_shared_idx = m;
->>>>>>> 61596d75
 
       // index into shared memory buffer for next level
       const int jjup_shared_idx = jju_shared_idx - mb;
 
-<<<<<<< HEAD
-    Kokkos::single(Kokkos::PerThread(team), [&] () {
-      b_j1_j2_j *= 2.0;
-      if (bzero_flag)
-        b_j1_j2_j -= bzero[j];
-
-      barray(j1,j2,j) = b_j1_j2_j;
-    });
-  });
-      //} // end loop over j
-    //} // end loop over j1, j2
-=======
       SNAcomplex u_accum = {0., 0.};
 
       // VMK recursion relation: grab contribution which is multiplied by b*
@@ -431,7 +382,6 @@
       const SNAcomplex u_up2 = (ma > 0)?rootpq2*buf1[jjup_shared_idx-1]:SNAcomplex(0.,0.);
       //const SNAcomplex u_up2 = (ma > 0)?rootpq2*ulist(jjup_index-1,iatom,jnbor):SNAcomplex(0.,0.);
       caconjxpy(b, u_up2, u_accum);
->>>>>>> 61596d75
 
       // VMK recursion relation: grab contribution which is multiplied by a*
       const double rootpq1 = rootpqarray(j - ma, j - mb);
@@ -1286,72 +1236,6 @@
   }
 }
 
-<<<<<<< HEAD
-/* ---------------------------------------------------------------------- */
-
-template<class DeviceType>
-KOKKOS_INLINE_FUNCTION
-void SNAKokkos<DeviceType>::create_team_scratch_arrays(const typename Kokkos::TeamPolicy<DeviceType>::member_type& team)
-{
-  int jdim = twojmax + 1;
-  uarraytot_r_a = uarraytot_r = t_sna_3d(team.team_scratch(1),jdim,jdim,jdim);
-  uarraytot_i_a = uarraytot_i = t_sna_3d(team.team_scratch(1),jdim,jdim,jdim);
-  zarray_r = t_sna_5d(team.team_scratch(1),jdim,jdim,jdim,jdim,jdim);
-  zarray_i = t_sna_5d(team.team_scratch(1),jdim,jdim,jdim,jdim,jdim);
-  bvec = Kokkos::View<double*, Kokkos::LayoutRight, DeviceType>(team.team_scratch(1),ncoeff);
-  barray = t_sna_3d(team.team_scratch(1),jdim,jdim,jdim);
-
-  rij = t_sna_2d(team.team_scratch(1),nmax,3);
-  rcutij = t_sna_1d(team.team_scratch(1),nmax);
-  wj = t_sna_1d(team.team_scratch(1),nmax);
-  inside = t_sna_1i(team.team_scratch(1),nmax);
-}
-
-
-template<class DeviceType>
-inline
-T_INT SNAKokkos<DeviceType>::size_team_scratch_arrays() {
-  T_INT size = 0;
-  int jdim = twojmax + 1;
-
-  size += t_sna_3d::shmem_size(jdim,jdim,jdim); // uarraytot_r_a
-  size += t_sna_3d::shmem_size(jdim,jdim,jdim); // uarraytot_i_a
-  size += t_sna_5d::shmem_size(jdim,jdim,jdim,jdim,jdim); // zarray_r
-  size += t_sna_5d::shmem_size(jdim,jdim,jdim,jdim,jdim); // zarray_i
-  size += Kokkos::View<double*, Kokkos::LayoutRight, DeviceType>::shmem_size(ncoeff); // bvec
-  size += t_sna_3d::shmem_size(jdim,jdim,jdim); // barray
-
-  size += t_sna_2d::shmem_size(nmax,3); // rij
-  size += t_sna_1d::shmem_size(nmax); // rcutij
-  size += t_sna_1d::shmem_size(nmax); // wj
-  size += t_sna_1i::shmem_size(nmax); // inside
-
-  return size;
-}
-
-/* ---------------------------------------------------------------------- */
-
-template<class DeviceType>
-KOKKOS_INLINE_FUNCTION
-void SNAKokkos<DeviceType>::create_thread_scratch_arrays(const typename Kokkos::TeamPolicy<DeviceType>::member_type& team)
-{
-  int jdim = twojmax + 1;
-
-  dbvec = Kokkos::View<double*[3], Kokkos::LayoutRight, DeviceType>(team.thread_scratch(1),ncoeff);
-  dbarray = t_sna_4d(team.thread_scratch(1),jdim,jdim,jdim);
-
-  uarray_r = t_sna_3d(team.thread_scratch(1),jdim,jdim,jdim);
-  uarray_i = t_sna_3d(team.thread_scratch(1),jdim,jdim,jdim);
-  duarray_r = t_sna_4d(team.thread_scratch(1),jdim,jdim,jdim);
-  duarray_i = t_sna_4d(team.thread_scratch(1),jdim,jdim,jdim);
-}
-
-template<class DeviceType>
-inline
-T_INT SNAKokkos<DeviceType>::size_thread_scratch_arrays() {
-  T_INT size = 0;
-  int jdim = twojmax + 1;
-=======
 /* ----------------------------------------------------------------------
    factorial n, wrapper for precomputed table
 ------------------------------------------------------------------------- */
@@ -1365,7 +1249,6 @@
   //  sprintf(str, "Invalid argument to factorial %d", n);
   //  error->all(FLERR, str);
   //}
->>>>>>> 61596d75
 
   return nfac_table[n];
 }
