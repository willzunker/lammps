--- conflicted
+++ resolved
@@ -148,10 +148,6 @@
           }
           if (eflag_atom != 0) {
             eatom[i] = eatom[i] + Fl;
-<<<<<<< HEAD
-=======
-
->>>>>>> 2d076c2e
           }
         }
       }
