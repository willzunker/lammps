/* -*- c++ -*- ----------------------------------------------------------
   LAMMPS - Large-scale Atomic/Molecular Massively Parallel Simulator
   https://www.lammps.org/, Sandia National Laboratories
   Steve Plimpton, sjplimp@sandia.gov

   Copyright (2003) Sandia Corporation.  Under the terms of Contract
   DE-AC04-94AL85000 with Sandia Corporation, the U.S. Government retains
   certain rights in this software.  This software is distributed under
   the GNU General Public License.

   See the README file in the top-level LAMMPS directory.
------------------------------------------------------------------------- */

#ifdef PAIR_CLASS
// clang-format off
PairStyle(snap,PairSNAP);
// clang-format on
#else

#ifndef LMP_PAIR_SNAP_H
#define LMP_PAIR_SNAP_H

#include "pair.h"

namespace LAMMPS_NS {

class PairSNAP : public Pair {
 public:
  PairSNAP(class LAMMPS *);
  ~PairSNAP() override;
  void compute(int, int) override;
  void settings(int, char **) override;
  void coeff(int, char **) override;
  void init_style() override;
  double init_one(int, int) override;
  double memory_usage() override;
  void *extract(const char *, int &) override;

  double rcutfac, quadraticflag;    // declared public to workaround gcc 4.9
  int ncoeff;                       //  compiler bug, manifest in KOKKOS package

 protected:
  int ncoeffq, ncoeffall;
  class SNA *snaptr;
  virtual void allocate();
  void read_files(char *, char *);
  inline int equal(double *x, double *y);
  inline double dist2(double *x, double *y);

  void compute_beta();
  void compute_bispectrum();

  double rcutmax;         // max cutoff for all elements
  double *radelem;        // element radii
  double *wjelem;         // elements weights
  double **coeffelem;     // element bispectrum coefficients
  double **beta;          // betas for all atoms in list
  double **bispectrum;    // bispectrum components for all atoms in list
  double **scale;         // for thermodynamic integration
  int twojmax, switchflag, bzeroflag, bnormflag;
  int chemflag, wselfallflag;
  int switchinnerflag;    // inner cutoff switch
<<<<<<< HEAD
  double *sinnerelem;     // element inner cutoff midpoint
  double *dinnerelem;     // element inner cutoff half-width
  int chunksize,parallel_thresh;
=======
  double *rinnerelem;     // element inner cutoff
  double *drinnerelem;    // element inner cutoff range
  int chunksize, parallel_thresh;
>>>>>>> 45de998a
  double rfac0, rmin0, wj1, wj2;
  int rcutfacflag, twojmaxflag;    // flags for required parameters
  int beta_max;                    // length of beta
};

}    // namespace LAMMPS_NS

#endif
#endif<|MERGE_RESOLUTION|>--- conflicted
+++ resolved
@@ -60,15 +60,9 @@
   int twojmax, switchflag, bzeroflag, bnormflag;
   int chemflag, wselfallflag;
   int switchinnerflag;    // inner cutoff switch
-<<<<<<< HEAD
   double *sinnerelem;     // element inner cutoff midpoint
   double *dinnerelem;     // element inner cutoff half-width
   int chunksize,parallel_thresh;
-=======
-  double *rinnerelem;     // element inner cutoff
-  double *drinnerelem;    // element inner cutoff range
-  int chunksize, parallel_thresh;
->>>>>>> 45de998a
   double rfac0, rmin0, wj1, wj2;
   int rcutfacflag, twojmaxflag;    // flags for required parameters
   int beta_max;                    // length of beta
