/* -*- c++ -*- ----------------------------------------------------------
   LAMMPS - Large-scale Atomic/Molecular Massively Parallel Simulator
   https://www.lammps.org/, Sandia National Laboratories
   Steve Plimpton, sjplimp@sandia.gov

   Copyright (2003) Sandia Corporation.  Under the terms of Contract
   DE-AC04-94AL85000 with Sandia Corporation, the U.S. Government retains
   certain rights in this software.  This software is distributed under
   the GNU General Public License.

   See the README file in the top-level LAMMPS directory.
------------------------------------------------------------------------- */

#ifdef ANGLE_CLASS
// clang-format off
AngleStyle(cosine,AngleCosine);
// clang-format on
#else

#ifndef LMP_ANGLE_COSINE_H
#define LMP_ANGLE_COSINE_H

#include "angle.h"

namespace LAMMPS_NS {

class AngleCosine : public Angle {
 public:
  AngleCosine(class LAMMPS *);
  ~AngleCosine() override;
  void compute(int, int) override;
  void coeff(int, char **) override;
  double equilibrium_angle(int) override;
  void write_restart(FILE *) override;
  void read_restart(FILE *) override;
  void write_data(FILE *) override;
  double single(int, int, int, int) override;
<<<<<<< HEAD
  void born_matrix(int type, int i1, int i2, int i3, double& du, double& du2) override;
=======
  void *extract(const char *, int &) override;
>>>>>>> 7bfa368d

 protected:
  double *k;

  virtual void allocate();
};

}    // namespace LAMMPS_NS

#endif
#endif

/* ERROR/WARNING messages:

E: Incorrect args for angle coefficients

Self-explanatory.  Check the input script or data file.

*/<|MERGE_RESOLUTION|>--- conflicted
+++ resolved
@@ -35,11 +35,8 @@
   void read_restart(FILE *) override;
   void write_data(FILE *) override;
   double single(int, int, int, int) override;
-<<<<<<< HEAD
   void born_matrix(int type, int i1, int i2, int i3, double& du, double& du2) override;
-=======
   void *extract(const char *, int &) override;
->>>>>>> 7bfa368d
 
  protected:
   double *k;
