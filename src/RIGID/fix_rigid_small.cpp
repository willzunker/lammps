/* ----------------------------------------------------------------------
   LAMMPS - Large-scale Atomic/Molecular Massively Parallel Simulator
   https://lammps.sandia.gov/, Sandia National Laboratories
   Steve Plimpton, sjplimp@sandia.gov

   Copyright (2003) Sandia Corporation.  Under the terms of Contract
   DE-AC04-94AL85000 with Sandia Corporation, the U.S. Government retains
   certain rights in this software.  This software is distributed under
   the GNU General Public License.

   See the README file in the top-level LAMMPS directory.
------------------------------------------------------------------------- */

#include "fix_rigid_small.h"

#include "atom.h"
#include "atom_vec_ellipsoid.h"
#include "atom_vec_line.h"
#include "atom_vec_tri.h"
#include "comm.h"
#include "domain.h"
#include "error.h"
#include "force.h"
#include "group.h"
#include "hashlittle.h"
#include "input.h"
#include "math_const.h"
#include "math_eigen.h"
#include "math_extra.h"
#include "memory.h"
#include "modify.h"
#include "molecule.h"
#include "neighbor.h"
#include "random_mars.h"
#include "respa.h"
#include "rigid_const.h"
#include "update.h"
#include "variable.h"

<<<<<<< HEAD
=======
#include <cmath>
#include <cstring>
>>>>>>> 2a26ce7a
#include <map>
#include <utility>

using namespace LAMMPS_NS;
using namespace FixConst;
using namespace MathConst;
using namespace RigidConst;

#define RVOUS 1   // 0 for irregular, 1 for all2all

/* ---------------------------------------------------------------------- */

FixRigidSmall::FixRigidSmall(LAMMPS *lmp, int narg, char **arg) :
  Fix(lmp, narg, arg), step_respa(nullptr),
  inpfile(nullptr), body(nullptr), bodyown(nullptr), bodytag(nullptr), atom2body(nullptr),
  xcmimage(nullptr), displace(nullptr), eflags(nullptr), orient(nullptr), dorient(nullptr),
  avec_ellipsoid(nullptr), avec_line(nullptr), avec_tri(nullptr), counts(nullptr),
  itensor(nullptr), mass_body(nullptr), langextra(nullptr), random(nullptr),
  id_dilate(nullptr), id_gravity(nullptr), onemols(nullptr)
{
  int i;

  scalar_flag = 1;
  extscalar = 0;
  global_freq = 1;
  time_integrate = 1;
  rigid_flag = 1;
  virial_global_flag = virial_peratom_flag = 1;
  thermo_virial = 1;
  create_attribute = 1;
  dof_flag = 1;
  enforce2d_flag = 1;
  stores_ids = 1;

  MPI_Comm_rank(world,&me);
  MPI_Comm_size(world,&nprocs);

  // perform initial allocation of atom-based arrays
  // register with Atom class

  extended = orientflag = dorientflag = customflag = 0;
  bodyown = nullptr;
  bodytag = nullptr;
  atom2body = nullptr;
  xcmimage = nullptr;
  displace = nullptr;
  eflags = nullptr;
  orient = nullptr;
  dorient = nullptr;
  grow_arrays(atom->nmax);
  atom->add_callback(Atom::GROW);

  // parse args for rigid body specification

  int *mask = atom->mask;
  tagint *bodyID = nullptr;
  int nlocal = atom->nlocal;

  if (narg < 4) error->all(FLERR,"Illegal fix rigid/small command");
  if (strcmp(arg[3],"molecule") == 0) {
    if (atom->molecule_flag == 0)
      error->all(FLERR,"Fix rigid/small requires atom attribute molecule");
    bodyID = atom->molecule;

  } else if (strcmp(arg[3],"custom") == 0) {
    if (narg < 5) error->all(FLERR,"Illegal fix rigid/small command");
      bodyID = new tagint[nlocal];
      customflag = 1;

      // determine whether atom-style variable or atom property is used

      if (utils::strmatch(arg[4],"^i_")) {
        int is_double=0;
        int custom_index = atom->find_custom(arg[4]+2,is_double);
        if (custom_index == -1)
          error->all(FLERR,"Fix rigid/small custom requires "
                     "previously defined property/atom");
        else if (is_double)
          error->all(FLERR,"Fix rigid/small custom requires "
                     "integer-valued property/atom");

        int minval = INT_MAX;
        int *value = atom->ivector[custom_index];
        for (i = 0; i < nlocal; i++)
          if (mask[i] & groupbit) minval = MIN(minval,value[i]);
        int vmin = minval;
        MPI_Allreduce(&vmin,&minval,1,MPI_INT,MPI_MIN,world);

        for (i = 0; i < nlocal; i++)
          if (mask[i] & groupbit)
            bodyID[i] = (tagint)(value[i] - minval + 1);
          else bodyID[i] = 0;

      } else if (utils::strmatch(arg[4],"^v_")) {
        int ivariable = input->variable->find(arg[4]+2);
        if (ivariable < 0)
          error->all(FLERR,"Variable name for fix rigid/small custom "
                     "does not exist");
        if (input->variable->atomstyle(ivariable) == 0)
          error->all(FLERR,"Fix rigid/small custom variable is not "
                     "atom-style variable");
        double *value = new double[nlocal];
        input->variable->compute_atom(ivariable,0,value,1,0);
        int minval = INT_MAX;
        for (i = 0; i < nlocal; i++)
          if (mask[i] & groupbit) minval = MIN(minval,(int)value[i]);
        int vmin = minval;
        MPI_Allreduce(&vmin,&minval,1,MPI_INT,MPI_MIN,world);

        for (i = 0; i < nlocal; i++)
          if (mask[i] & groupbit)
            bodyID[i] = (tagint)((tagint)value[i] - minval + 1);
          else bodyID[0] = 0;
        delete[] value;
      } else error->all(FLERR,"Unsupported fix rigid custom property");
  } else error->all(FLERR,"Illegal fix rigid/small command");

  if (atom->map_style == Atom::MAP_NONE)
    error->all(FLERR,"Fix rigid/small requires an atom map, see atom_modify");

  // maxmol = largest bodyID #

  maxmol = -1;
  for (i = 0; i < nlocal; i++)
    if (mask[i] & groupbit) maxmol = MAX(maxmol,bodyID[i]);

  tagint itmp;
  MPI_Allreduce(&maxmol,&itmp,1,MPI_LMP_TAGINT,MPI_MAX,world);
  maxmol = itmp;

  // number of linear molecules is counted later
  nlinear = 0;

  // parse optional args

  int seed;
  langflag = 0;
  inpfile = nullptr;
  onemols = nullptr;
  reinitflag = 1;

  tstat_flag = 0;
  pstat_flag = 0;
  allremap = 1;
  id_dilate = nullptr;
  t_chain = 10;
  t_iter = 1;
  t_order = 3;
  p_chain = 10;

  pcouple = NONE;
  pstyle = ANISO;

  for (int i = 0; i < 3; i++) {
    p_start[i] = p_stop[i] = p_period[i] = 0.0;
    p_flag[i] = 0;
  }

  int iarg = 4;
  if (customflag) ++iarg;

  while (iarg < narg) {
    if (strcmp(arg[iarg],"langevin") == 0) {
      if (iarg+5 > narg) error->all(FLERR,"Illegal fix rigid/small command");
      if ((strcmp(style,"rigid/small") != 0) &&
          (strcmp(style,"rigid/nve/small") != 0) &&
          (strcmp(style,"rigid/nph/small") != 0))
        error->all(FLERR,"Illegal fix rigid/small command");
      langflag = 1;
      t_start = utils::numeric(FLERR,arg[iarg+1],false,lmp);
      t_stop = utils::numeric(FLERR,arg[iarg+2],false,lmp);
      t_period = utils::numeric(FLERR,arg[iarg+3],false,lmp);
      seed = utils::inumeric(FLERR,arg[iarg+4],false,lmp);
      if (t_period <= 0.0)
        error->all(FLERR,"Fix rigid/small langevin period must be > 0.0");
      if (seed <= 0) error->all(FLERR,"Illegal fix rigid/small command");
      iarg += 5;

    } else if (strcmp(arg[iarg],"infile") == 0) {
      if (iarg+2 > narg) error->all(FLERR,"Illegal fix rigid/small command");
      delete [] inpfile;
      inpfile = utils::strdup(arg[iarg+1]);
      restart_file = 1;
      reinitflag = 0;
      iarg += 2;

    } else if (strcmp(arg[iarg],"reinit") == 0) {
      if (iarg+2 > narg) error->all(FLERR,"Illegal fix rigid/small command");
      if (strcmp("yes",arg[iarg+1]) == 0) reinitflag = 1;
      else if  (strcmp("no",arg[iarg+1]) == 0) reinitflag = 0;
      else error->all(FLERR,"Illegal fix rigid/small command");
      iarg += 2;

    } else if (strcmp(arg[iarg],"mol") == 0) {
      if (iarg+2 > narg) error->all(FLERR,"Illegal fix rigid/small command");
      int imol = atom->find_molecule(arg[iarg+1]);
      if (imol == -1)
        error->all(FLERR,"Molecule template ID for "
                   "fix rigid/small does not exist");
      onemols = &atom->molecules[imol];
      nmol = onemols[0]->nset;
      restart_file = 1;
      iarg += 2;

    } else if (strcmp(arg[iarg],"temp") == 0) {
      if (iarg+4 > narg) error->all(FLERR,"Illegal fix rigid/small command");
      if (!utils::strmatch(style,"^rigid/n.t/small"))
        error->all(FLERR,"Illegal fix rigid command");
      tstat_flag = 1;
      t_start = utils::numeric(FLERR,arg[iarg+1],false,lmp);
      t_stop = utils::numeric(FLERR,arg[iarg+2],false,lmp);
      t_period = utils::numeric(FLERR,arg[iarg+3],false,lmp);
      iarg += 4;

    } else if (strcmp(arg[iarg],"iso") == 0) {
      if (iarg+4 > narg) error->all(FLERR,"Illegal fix rigid/small command");
      if (!utils::strmatch(style,"^rigid/np./small"))
        error->all(FLERR,"Illegal fix rigid/small command");
      pcouple = XYZ;
      p_start[0] = p_start[1] = p_start[2] = utils::numeric(FLERR,arg[iarg+1],false,lmp);
      p_stop[0] = p_stop[1] = p_stop[2] = utils::numeric(FLERR,arg[iarg+2],false,lmp);
      p_period[0] = p_period[1] = p_period[2] =
        utils::numeric(FLERR,arg[iarg+3],false,lmp);
      p_flag[0] = p_flag[1] = p_flag[2] = 1;
      if (domain->dimension == 2) {
              p_start[2] = p_stop[2] = p_period[2] = 0.0;
        p_flag[2] = 0;
      }
      iarg += 4;

    } else if (strcmp(arg[iarg],"aniso") == 0) {
      if (iarg+4 > narg) error->all(FLERR,"Illegal fix rigid/small command");
      if (!utils::strmatch(style,"^rigid/np./small"))
        error->all(FLERR,"Illegal fix rigid/small command");
      p_start[0] = p_start[1] = p_start[2] = utils::numeric(FLERR,arg[iarg+1],false,lmp);
      p_stop[0] = p_stop[1] = p_stop[2] = utils::numeric(FLERR,arg[iarg+2],false,lmp);
      p_period[0] = p_period[1] = p_period[2] =
        utils::numeric(FLERR,arg[iarg+3],false,lmp);
      p_flag[0] = p_flag[1] = p_flag[2] = 1;
      if (domain->dimension == 2) {
        p_start[2] = p_stop[2] = p_period[2] = 0.0;
              p_flag[2] = 0;
      }
      iarg += 4;

    } else if (strcmp(arg[iarg],"x") == 0) {
      if (iarg+4 > narg) error->all(FLERR,"Illegal fix rigid/small command");
      if (!utils::strmatch(style,"^rigid/np./small"))
        error->all(FLERR,"Illegal fix rigid/small command");
      p_start[0] = utils::numeric(FLERR,arg[iarg+1],false,lmp);
      p_stop[0] = utils::numeric(FLERR,arg[iarg+2],false,lmp);
      p_period[0] = utils::numeric(FLERR,arg[iarg+3],false,lmp);
      p_flag[0] = 1;
      iarg += 4;

    } else if (strcmp(arg[iarg],"y") == 0) {
      if (iarg+4 > narg) error->all(FLERR,"Illegal fix rigid/small command");
      if (!utils::strmatch(style,"^rigid/np./small"))
        error->all(FLERR,"Illegal fix rigid/small command");
      p_start[1] = utils::numeric(FLERR,arg[iarg+1],false,lmp);
      p_stop[1] = utils::numeric(FLERR,arg[iarg+2],false,lmp);
      p_period[1] = utils::numeric(FLERR,arg[iarg+3],false,lmp);
      p_flag[1] = 1;
      iarg += 4;

    } else if (strcmp(arg[iarg],"z") == 0) {
      if (iarg+4 > narg) error->all(FLERR,"Illegal fix rigid/small command");
      if (!utils::strmatch(style,"^rigid/np./small"))
        error->all(FLERR,"Illegal fix rigid/small command");
      p_start[2] = utils::numeric(FLERR,arg[iarg+1],false,lmp);
      p_stop[2] = utils::numeric(FLERR,arg[iarg+2],false,lmp);
      p_period[2] = utils::numeric(FLERR,arg[iarg+3],false,lmp);
      p_flag[2] = 1;
      iarg += 4;

    } else if (strcmp(arg[iarg],"couple") == 0) {
      if (iarg+2 > narg) error->all(FLERR,"Illegal fix rigid/small command");
      if (strcmp(arg[iarg+1],"xyz") == 0) pcouple = XYZ;
      else if (strcmp(arg[iarg+1],"xy") == 0) pcouple = XY;
      else if (strcmp(arg[iarg+1],"yz") == 0) pcouple = YZ;
      else if (strcmp(arg[iarg+1],"xz") == 0) pcouple = XZ;
      else if (strcmp(arg[iarg+1],"none") == 0) pcouple = NONE;
      else error->all(FLERR,"Illegal fix rigid/small command");
      iarg += 2;

    } else if (strcmp(arg[iarg],"dilate") == 0) {
      if (iarg+2 > narg)
        error->all(FLERR,"Illegal fix rigid/small nvt/npt/nph command");
      if (strcmp(arg[iarg+1],"all") == 0) allremap = 1;
      else {
        allremap = 0;
        delete [] id_dilate;
        id_dilate = utils::strdup(arg[iarg+1]);
        int idilate = group->find(id_dilate);
        if (idilate == -1)
          error->all(FLERR,"Fix rigid/small nvt/npt/nph dilate group ID "
                     "does not exist");
      }
      iarg += 2;

    } else if (strcmp(arg[iarg],"tparam") == 0) {
      if (iarg+4 > narg) error->all(FLERR,"Illegal fix rigid/small command");
      if (!utils::strmatch(style,"^rigid/n.t/small"))
        error->all(FLERR,"Illegal fix rigid/small command");
      t_chain = utils::inumeric(FLERR,arg[iarg+1],false,lmp);
      t_iter = utils::inumeric(FLERR,arg[iarg+2],false,lmp);
      t_order = utils::inumeric(FLERR,arg[iarg+3],false,lmp);
      iarg += 4;

    } else if (strcmp(arg[iarg],"pchain") == 0) {
      if (iarg+2 > narg) error->all(FLERR,"Illegal fix rigid/small command");
      if (!utils::strmatch(style,"^rigid/np./small"))
        error->all(FLERR,"Illegal fix rigid/small command");
      p_chain = utils::inumeric(FLERR,arg[iarg+1],false,lmp);
      iarg += 2;

    } else if (strcmp(arg[iarg],"gravity") == 0) {
      if (iarg+2 > narg) error->all(FLERR,"Illegal fix rigid/small command");
      delete [] id_gravity;
      id_gravity = utils::strdup(arg[iarg+1]);
      iarg += 2;

    } else error->all(FLERR,"Illegal fix rigid/small command");
  }

  // error check and further setup for Molecule template

  if (onemols) {
    for (int i = 0; i < nmol; i++) {
      if (onemols[i]->xflag == 0)
        error->all(FLERR,"Fix rigid/small molecule must have coordinates");
      if (onemols[i]->typeflag == 0)
        error->all(FLERR,"Fix rigid/small molecule must have atom types");

      // fix rigid/small uses center, masstotal, COM, inertia of molecule

      onemols[i]->compute_center();
      onemols[i]->compute_mass();
      onemols[i]->compute_com();
      onemols[i]->compute_inertia();
    }
  }

  // set pstat_flag

  pstat_flag = 0;
  for (int i = 0; i < 3; i++)
    if (p_flag[i]) pstat_flag = 1;

  if (pcouple == XYZ || (domain->dimension == 2 && pcouple == XY)) pstyle = ISO;
  else pstyle = ANISO;

  // create rigid bodies based on molecule or custom ID
  // sets bodytag for owned atoms
  // body attributes are computed later by setup_bodies()

  double time1 = MPI_Wtime();

  create_bodies(bodyID);
  if (customflag) delete [] bodyID;

  if (comm->me == 0)
    utils::logmesg(lmp,fmt::format("  create bodies CPU = {:.3f} seconds\n",
                                   MPI_Wtime()-time1));

  // set nlocal_body and allocate bodies I own

  tagint *tag = atom->tag;

  nlocal_body = nghost_body = 0;
  for (i = 0; i < nlocal; i++)
    if (bodytag[i] == tag[i]) nlocal_body++;

  nmax_body = 0;
  while (nmax_body < nlocal_body) nmax_body += DELTA_BODY;
  body = (Body *) memory->smalloc(nmax_body*sizeof(Body),
                                  "rigid/small:body");

  // set bodyown for owned atoms

  nlocal_body = 0;
  for (i = 0; i < nlocal; i++)
    if (bodytag[i] == tag[i]) {
      body[nlocal_body].ilocal = i;
      bodyown[i] = nlocal_body++;
    } else bodyown[i] = -1;


  // bodysize = sizeof(Body) in doubles

  bodysize = sizeof(Body)/sizeof(double);
  if (bodysize*sizeof(double) != sizeof(Body)) bodysize++;

  // set max comm sizes needed by this fix

  comm_forward = 1 + bodysize;
  comm_reverse = 6;

  // atom style pointers to particles that store extra info

  avec_ellipsoid = (AtomVecEllipsoid *) atom->style_match("ellipsoid");
  avec_line = (AtomVecLine *) atom->style_match("line");
  avec_tri = (AtomVecTri *) atom->style_match("tri");

  // compute per body forces and torques inside final_integrate() by default

  earlyflag = 0;

  // print statistics

  int one = 0;
  bigint atomone = 0;
  for (int i = 0; i < nlocal; i++) {
    if (bodyown[i] >= 0) one++;
    if (bodytag[i] > 0) atomone++;
  }
  MPI_Allreduce(&one,&nbody,1,MPI_INT,MPI_SUM,world);
  bigint atomall;
  MPI_Allreduce(&atomone,&atomall,1,MPI_LMP_BIGINT,MPI_SUM,world);

  if (me == 0) {
    auto msg = fmt::format("  {} rigid bodies with {} atoms\n",nbody,atomall);
    msg += fmt::format("  {:.8} = max distance from body owner to body atom\n",
                       maxextent);
    utils::logmesg(lmp,msg);
  }

  // initialize Marsaglia RNG with processor-unique seed

  maxlang = 0;
  langextra = nullptr;
  random = nullptr;
  if (langflag) random = new RanMars(lmp,seed + comm->me);

  // mass vector for granular pair styles

  mass_body = nullptr;
  nmax_mass = 0;

  // wait to setup bodies until comm stencils are defined

  setupflag = 0;
}

/* ---------------------------------------------------------------------- */

FixRigidSmall::~FixRigidSmall()
{
  // unregister callbacks to this fix from Atom class

  atom->delete_callback(id,Atom::GROW);

  // delete locally stored arrays

  memory->sfree(body);

  memory->destroy(bodyown);
  memory->destroy(bodytag);
  memory->destroy(atom2body);
  memory->destroy(xcmimage);
  memory->destroy(displace);
  memory->destroy(eflags);
  memory->destroy(orient);
  memory->destroy(dorient);

  delete random;
  delete [] inpfile;
  delete [] id_dilate;
  delete [] id_gravity;

  memory->destroy(langextra);
  memory->destroy(mass_body);
}

/* ---------------------------------------------------------------------- */

int FixRigidSmall::setmask()
{
  int mask = 0;
  mask |= INITIAL_INTEGRATE;
  mask |= FINAL_INTEGRATE;
  if (langflag) mask |= POST_FORCE;
  mask |= PRE_NEIGHBOR;
  mask |= INITIAL_INTEGRATE_RESPA;
  mask |= FINAL_INTEGRATE_RESPA;
  return mask;
}

/* ---------------------------------------------------------------------- */

void FixRigidSmall::init()
{
  int i;

  triclinic = domain->triclinic;

  // warn if more than one rigid fix
  // if earlyflag, warn if any post-force fixes come after a rigid fix

  int count = 0;
  for (i = 0; i < modify->nfix; i++)
    if (modify->fix[i]->rigid_flag) count++;
  if (count > 1 && me == 0) error->warning(FLERR,"More than one fix rigid");

  if (earlyflag) {
    int rflag = 0;
    for (i = 0; i < modify->nfix; i++) {
      if (modify->fix[i]->rigid_flag) rflag = 1;
      if (rflag && (modify->fmask[i] & POST_FORCE) &&
          !modify->fix[i]->rigid_flag)
        error->warning(FLERR,fmt::format("Fix {} alters forces after fix "
                                         "rigid",modify->fix[i]->id));
    }
  }

  // warn if body properties are read from inpfile or a mol template file
  //   and the gravity keyword is not set and a gravity fix exists
  // this could mean body particles are overlapped
  //   and gravity is not applied correctly

  if ((inpfile || onemols) && !id_gravity) {
    for (i = 0; i < modify->nfix; i++) {
      if (strcmp(modify->fix[i]->style,"gravity") == 0) {
        if (comm->me == 0)
          error->warning(FLERR,"Gravity may not be correctly applied "
                         "to rigid bodies if they consist of "
                         "overlapped particles");
        break;
      }
    }
  }

  // error if npt,nph fix comes before rigid fix

  for (i = 0; i < modify->nfix; i++) {
    if (strcmp(modify->fix[i]->style,"npt") == 0) break;
    if (strcmp(modify->fix[i]->style,"nph") == 0) break;
  }
  if (i < modify->nfix) {
    for (int j = i; j < modify->nfix; j++)
      if (strcmp(modify->fix[j]->style,"rigid") == 0)
        error->all(FLERR,"Rigid fix must come before NPT/NPH fix");
  }

  // add gravity forces based on gravity vector from fix

  if (id_gravity) {
    int ifix = modify->find_fix(id_gravity);
    if (ifix < 0) error->all(FLERR,"Fix rigid/small cannot find fix gravity ID");
    if (strcmp(modify->fix[ifix]->style,"gravity") != 0)
      error->all(FLERR,"Fix rigid/small gravity fix is invalid");
    int tmp;
    gvec = (double *) modify->fix[ifix]->extract("gvec",tmp);
  }

  // timestep info

  dtv = update->dt;
  dtf = 0.5 * update->dt * force->ftm2v;
  dtq = 0.5 * update->dt;

  if (strstr(update->integrate_style,"respa"))
    step_respa = ((Respa *) update->integrate)->step;
}

/* ----------------------------------------------------------------------
   setup static/dynamic properties of rigid bodies, using current atom info.
   if reinitflag is not set, do the initialization only once, b/c properties
   may not be re-computable especially if overlapping particles or bodies
   are inserted from mol template.
     do not do dynamic init if read body properties from inpfile. this
   is b/c the inpfile defines the static and dynamic properties and may not
   be computable if contain overlapping particles setup_bodies_static()
   reads inpfile itself.
     cannot do this until now, b/c requires comm->setup() to have setup stencil
   invoke pre_neighbor() to insure body xcmimage flags are reset
     needed if Verlet::setup::pbc() has remapped/migrated atoms for 2nd run
     setup_bodies_static() invokes pre_neighbor itself
------------------------------------------------------------------------- */

void FixRigidSmall::setup_pre_neighbor()
{
  if (reinitflag || !setupflag)
    setup_bodies_static();
  else pre_neighbor();

  if ((reinitflag || !setupflag) && !inpfile)
    setup_bodies_dynamic();

  setupflag = 1;
}

/* ----------------------------------------------------------------------
   compute initial fcm and torque on bodies, also initial virial
   reset all particle velocities to be consistent with vcm and omega
------------------------------------------------------------------------- */

void FixRigidSmall::setup(int vflag)
{
  int i,n,ibody;

  // error if maxextent > comm->cutghost
  // NOTE: could just warn if an override flag set
  // NOTE: this could fail for comm multi mode if user sets a wrong cutoff
  //       for atom types in rigid bodies - need a more careful test
  // must check here, not in init, b/c neigh/comm values set after fix init

  double cutghost = MAX(neighbor->cutneighmax,comm->cutghostuser);
  if (maxextent > cutghost)
    error->all(FLERR,"Rigid body extent > ghost cutoff - use comm_modify cutoff");

  //check(1);

  // sum fcm, torque across all rigid bodies
  // fcm = force on COM
  // torque = torque around COM

  double **x = atom->x;
  double **f = atom->f;
  int nlocal = atom->nlocal;

  double *xcm,*fcm,*tcm;
  double dx,dy,dz;
  double unwrap[3];

  for (ibody = 0; ibody < nlocal_body+nghost_body; ibody++) {
    fcm = body[ibody].fcm;
    fcm[0] = fcm[1] = fcm[2] = 0.0;
    tcm = body[ibody].torque;
    tcm[0] = tcm[1] = tcm[2] = 0.0;
  }

  for (i = 0; i < nlocal; i++) {
    if (atom2body[i] < 0) continue;
    Body *b = &body[atom2body[i]];

    fcm = b->fcm;
    fcm[0] += f[i][0];
    fcm[1] += f[i][1];
    fcm[2] += f[i][2];

    domain->unmap(x[i],xcmimage[i],unwrap);
    xcm = b->xcm;
    dx = unwrap[0] - xcm[0];
    dy = unwrap[1] - xcm[1];
    dz = unwrap[2] - xcm[2];

    tcm = b->torque;
    tcm[0] += dy * f[i][2] - dz * f[i][1];
    tcm[1] += dz * f[i][0] - dx * f[i][2];
    tcm[2] += dx * f[i][1] - dy * f[i][0];
  }

  // extended particles add their rotation/torque to angmom/torque of body

  if (extended) {
    double **torque = atom->torque;

    for (i = 0; i < nlocal; i++) {
      if (atom2body[i] < 0) continue;
      Body *b = &body[atom2body[i]];
      if (eflags[i] & TORQUE) {
        tcm = b->torque;
        tcm[0] += torque[i][0];
        tcm[1] += torque[i][1];
        tcm[2] += torque[i][2];
      }
    }
  }

  // reverse communicate fcm, torque of all bodies

  commflag = FORCE_TORQUE;
  comm->reverse_comm_fix(this,6);

  // virial setup before call to set_v

  v_init(vflag);

  // compute and forward communicate vcm and omega of all bodies

  for (ibody = 0; ibody < nlocal_body; ibody++) {
    Body *b = &body[ibody];
    MathExtra::angmom_to_omega(b->angmom,b->ex_space,b->ey_space,
                               b->ez_space,b->inertia,b->omega);
  }

  commflag = FINAL;
  comm->forward_comm_fix(this,10);

  // set velocity/rotation of atoms in rigid bodues

  set_v();

  // guesstimate virial as 2x the set_v contribution

  if (vflag_global)
    for (n = 0; n < 6; n++) virial[n] *= 2.0;
  if (vflag_atom) {
    for (i = 0; i < nlocal; i++)
      for (n = 0; n < 6; n++)
        vatom[i][n] *= 2.0;
  }
}

/* ---------------------------------------------------------------------- */

void FixRigidSmall::initial_integrate(int vflag)
{
  double dtfm;

  //check(2);

  for (int ibody = 0; ibody < nlocal_body; ibody++) {
    Body *b = &body[ibody];

    // update vcm by 1/2 step

    dtfm = dtf / b->mass;
    b->vcm[0] += dtfm * b->fcm[0];
    b->vcm[1] += dtfm * b->fcm[1];
    b->vcm[2] += dtfm * b->fcm[2];

    // update xcm by full step

    b->xcm[0] += dtv * b->vcm[0];
    b->xcm[1] += dtv * b->vcm[1];
    b->xcm[2] += dtv * b->vcm[2];

    // update angular momentum by 1/2 step

    b->angmom[0] += dtf * b->torque[0];
    b->angmom[1] += dtf * b->torque[1];
    b->angmom[2] += dtf * b->torque[2];

    // compute omega at 1/2 step from angmom at 1/2 step and current q
    // update quaternion a full step via Richardson iteration
    // returns new normalized quaternion, also updated omega at 1/2 step
    // update ex,ey,ez to reflect new quaternion

    MathExtra::angmom_to_omega(b->angmom,b->ex_space,b->ey_space,
                               b->ez_space,b->inertia,b->omega);
    MathExtra::richardson(b->quat,b->angmom,b->omega,b->inertia,dtq);
    MathExtra::q_to_exyz(b->quat,b->ex_space,b->ey_space,b->ez_space);
  }

  // virial setup before call to set_xv

  v_init(vflag);

  // forward communicate updated info of all bodies

  commflag = INITIAL;
  comm->forward_comm_fix(this,26);

  // set coords/orient and velocity/rotation of atoms in rigid bodies

  set_xv();
}

/* ----------------------------------------------------------------------
   apply Langevin thermostat to all 6 DOF of rigid bodies I own
   unlike fix langevin, this stores extra force in extra arrays,
     which are added in when a new fcm/torque are calculated
------------------------------------------------------------------------- */

void FixRigidSmall::apply_langevin_thermostat()
{
  double gamma1,gamma2;
  double wbody[3],tbody[3];

  // grow langextra if needed

  if (nlocal_body > maxlang) {
    memory->destroy(langextra);
    maxlang = nlocal_body + nghost_body;
    memory->create(langextra,maxlang,6,"rigid/small:langextra");
  }

  double delta = update->ntimestep - update->beginstep;
  delta /= update->endstep - update->beginstep;
  double t_target = t_start + delta * (t_stop-t_start);
  double tsqrt = sqrt(t_target);

  double boltz = force->boltz;
  double dt = update->dt;
  double mvv2e = force->mvv2e;
  double ftm2v = force->ftm2v;

  double *vcm,*omega,*inertia,*ex_space,*ey_space,*ez_space;

  for (int ibody = 0; ibody < nlocal_body; ibody++) {
    vcm = body[ibody].vcm;
    omega = body[ibody].omega;
    inertia = body[ibody].inertia;
    ex_space = body[ibody].ex_space;
    ey_space = body[ibody].ey_space;
    ez_space = body[ibody].ez_space;

    gamma1 = -body[ibody].mass / t_period / ftm2v;
    gamma2 = sqrt(body[ibody].mass) * tsqrt *
      sqrt(24.0*boltz/t_period/dt/mvv2e) / ftm2v;
    langextra[ibody][0] = gamma1*vcm[0] + gamma2*(random->uniform()-0.5);
    langextra[ibody][1] = gamma1*vcm[1] + gamma2*(random->uniform()-0.5);
    langextra[ibody][2] = gamma1*vcm[2] + gamma2*(random->uniform()-0.5);

    gamma1 = -1.0 / t_period / ftm2v;
    gamma2 = tsqrt * sqrt(24.0*boltz/t_period/dt/mvv2e) / ftm2v;

    // convert omega from space frame to body frame

    MathExtra::transpose_matvec(ex_space,ey_space,ez_space,omega,wbody);

    // compute langevin torques in the body frame

    tbody[0] = inertia[0]*gamma1*wbody[0] +
      sqrt(inertia[0])*gamma2*(random->uniform()-0.5);
    tbody[1] = inertia[1]*gamma1*wbody[1] +
      sqrt(inertia[1])*gamma2*(random->uniform()-0.5);
    tbody[2] = inertia[2]*gamma1*wbody[2] +
      sqrt(inertia[2])*gamma2*(random->uniform()-0.5);

    // convert langevin torques from body frame back to space frame

    MathExtra::matvec(ex_space,ey_space,ez_space,tbody,&langextra[ibody][3]);

    // enforce 2d motion

    if (domain->dimension == 2)
      langextra[ibody][2] = langextra[ibody][3] = langextra[ibody][4] = 0.0;
  }
}

/* ----------------------------------------------------------------------
   called from FixEnforce post_force() for 2d problems
   zero all body values that should be zero for 2d model
------------------------------------------------------------------------- */

void FixRigidSmall::enforce2d()
{
  Body *b;

  for (int ibody = 0; ibody < nlocal_body; ibody++) {
    b = &body[ibody];
    b->xcm[2] = 0.0;
    b->vcm[2] = 0.0;
    b->fcm[2] = 0.0;
    b->torque[0] = 0.0;
    b->torque[1] = 0.0;
    b->angmom[0] = 0.0;
    b->angmom[1] = 0.0;
    b->omega[0] = 0.0;
    b->omega[1] = 0.0;
    if (langflag && langextra) {
      langextra[ibody][2] = 0.0;
      langextra[ibody][3] = 0.0;
      langextra[ibody][4] = 0.0;
    }
  }
}

/* ---------------------------------------------------------------------- */

void FixRigidSmall::post_force(int /*vflag*/)
{
  if (langflag) apply_langevin_thermostat();
  if (earlyflag) compute_forces_and_torques();
}


/* ---------------------------------------------------------------------- */

void FixRigidSmall::compute_forces_and_torques()
{
  int i,ibody;

  //check(3);

  // sum over atoms to get force and torque on rigid body

  double **x = atom->x;
  double **f = atom->f;
  int nlocal = atom->nlocal;

  double dx,dy,dz;
  double unwrap[3];
  double *xcm,*fcm,*tcm;

  for (ibody = 0; ibody < nlocal_body+nghost_body; ibody++) {
    fcm = body[ibody].fcm;
    fcm[0] = fcm[1] = fcm[2] = 0.0;
    tcm = body[ibody].torque;
    tcm[0] = tcm[1] = tcm[2] = 0.0;
  }

  for (i = 0; i < nlocal; i++) {
    if (atom2body[i] < 0) continue;
    Body *b = &body[atom2body[i]];

    fcm = b->fcm;
    fcm[0] += f[i][0];
    fcm[1] += f[i][1];
    fcm[2] += f[i][2];

    domain->unmap(x[i],xcmimage[i],unwrap);
    xcm = b->xcm;
    dx = unwrap[0] - xcm[0];
    dy = unwrap[1] - xcm[1];
    dz = unwrap[2] - xcm[2];

    tcm = b->torque;
    tcm[0] += dy*f[i][2] - dz*f[i][1];
    tcm[1] += dz*f[i][0] - dx*f[i][2];
    tcm[2] += dx*f[i][1] - dy*f[i][0];
  }

  // extended particles add their torque to torque of body

  if (extended) {
    double **torque = atom->torque;

    for (i = 0; i < nlocal; i++) {
      if (atom2body[i] < 0) continue;

      if (eflags[i] & TORQUE) {
        tcm = body[atom2body[i]].torque;
        tcm[0] += torque[i][0];
        tcm[1] += torque[i][1];
        tcm[2] += torque[i][2];
      }
    }
  }

  // reverse communicate fcm, torque of all bodies

  commflag = FORCE_TORQUE;
  comm->reverse_comm_fix(this,6);

  // include Langevin thermostat forces and torques

  if (langflag) {
    for (int ibody = 0; ibody < nlocal_body; ibody++) {
      fcm = body[ibody].fcm;
      fcm[0] += langextra[ibody][0];
      fcm[1] += langextra[ibody][1];
      fcm[2] += langextra[ibody][2];
      tcm = body[ibody].torque;
      tcm[0] += langextra[ibody][3];
      tcm[1] += langextra[ibody][4];
      tcm[2] += langextra[ibody][5];
    }
  }

  // add gravity force to COM of each body

  if (id_gravity) {
    double mass;
    for (ibody = 0; ibody < nlocal_body; ibody++) {
      mass = body[ibody].mass;
      fcm = body[ibody].fcm;
      fcm[0] += gvec[0]*mass;
      fcm[1] += gvec[1]*mass;
      fcm[2] += gvec[2]*mass;
    }
  }
}

/* ---------------------------------------------------------------------- */

void FixRigidSmall::final_integrate()
{
  double dtfm;

  //check(3);

  if (!earlyflag) compute_forces_and_torques();

  // update vcm and angmom, recompute omega

  for (int ibody = 0; ibody < nlocal_body; ibody++) {
    Body *b = &body[ibody];

    // update vcm by 1/2 step

    dtfm = dtf / b->mass;
    b->vcm[0] += dtfm * b->fcm[0];
    b->vcm[1] += dtfm * b->fcm[1];
    b->vcm[2] += dtfm * b->fcm[2];

    // update angular momentum by 1/2 step

    b->angmom[0] += dtf * b->torque[0];
    b->angmom[1] += dtf * b->torque[1];
    b->angmom[2] += dtf * b->torque[2];

    MathExtra::angmom_to_omega(b->angmom,b->ex_space,b->ey_space,
                               b->ez_space,b->inertia,b->omega);
  }

  // forward communicate updated info of all bodies

  commflag = FINAL;
  comm->forward_comm_fix(this,10);

  // set velocity/rotation of atoms in rigid bodies
  // virial is already setup from initial_integrate

  set_v();
}

/* ---------------------------------------------------------------------- */

void FixRigidSmall::initial_integrate_respa(int vflag, int ilevel, int /*iloop*/)
{
  dtv = step_respa[ilevel];
  dtf = 0.5 * step_respa[ilevel] * force->ftm2v;
  dtq = 0.5 * step_respa[ilevel];

  if (ilevel == 0) initial_integrate(vflag);
  else final_integrate();
}

/* ---------------------------------------------------------------------- */

void FixRigidSmall::final_integrate_respa(int ilevel, int /*iloop*/)
{
  dtf = 0.5 * step_respa[ilevel] * force->ftm2v;
  final_integrate();
}

/* ----------------------------------------------------------------------
   remap xcm of each rigid body back into periodic simulation box
   done during pre_neighbor so will be after call to pbc()
     and after fix_deform::pre_exchange() may have flipped box
   use domain->remap() in case xcm is far away from box
     due to first-time definition of rigid body in setup_bodies_static()
     or due to box flip
   also adjust imagebody = rigid body image flags, due to xcm remap
   then communicate bodies so other procs will know of changes to body xcm
   then adjust xcmimage flags of all atoms in bodies via image_shift()
     for two effects
     (1) change in true image flags due to pbc() call during exchange
     (2) change in imagebody due to xcm remap
   xcmimage flags are always -1,0,-1 so that body can be unwrapped
     around in-box xcm and stay close to simulation box
   if just inferred unwrapped from atom image flags,
     then a body could end up very far away
     when unwrapped by true image flags
   then set_xv() will compute huge displacements every step to reset coords of
     all the body atoms to be back inside the box, ditto for triclinic box flip
     note: so just want to avoid that numeric problem?
------------------------------------------------------------------------- */

void FixRigidSmall::pre_neighbor()
{
  for (int ibody = 0; ibody < nlocal_body; ibody++) {
    Body *b = &body[ibody];
    domain->remap(b->xcm,b->image);
  }

  nghost_body = 0;
  commflag = FULL_BODY;
  comm->forward_comm_fix(this);
  reset_atom2body();
  //check(4);

  image_shift();
}

/* ----------------------------------------------------------------------
   reset body xcmimage flags of atoms in bodies
   xcmimage flags are relative to xcm so that body can be unwrapped
   xcmimage = true image flag - imagebody flag
------------------------------------------------------------------------- */

void FixRigidSmall::image_shift()
{
  imageint tdim,bdim,xdim[3];

  imageint *image = atom->image;
  int nlocal = atom->nlocal;

  for (int i = 0; i < nlocal; i++) {
    if (atom2body[i] < 0) continue;
    Body *b = &body[atom2body[i]];

    tdim = image[i] & IMGMASK;
    bdim = b->image & IMGMASK;
    xdim[0] = IMGMAX + tdim - bdim;
    tdim = (image[i] >> IMGBITS) & IMGMASK;
    bdim = (b->image >> IMGBITS) & IMGMASK;
    xdim[1] = IMGMAX + tdim - bdim;
    tdim = image[i] >> IMG2BITS;
    bdim = b->image >> IMG2BITS;
    xdim[2] = IMGMAX + tdim - bdim;

    xcmimage[i] = (xdim[2] << IMG2BITS) | (xdim[1] << IMGBITS) | xdim[0];
  }
}

/* ----------------------------------------------------------------------
   count # of DOF removed by rigid bodies for atoms in igroup
   return total count of DOF
------------------------------------------------------------------------- */

int FixRigidSmall::dof(int tgroup)
{
  int i,j;

  // cannot count DOF correctly unless setup_bodies_static() has been called

  if (!setupflag) {
    if (comm->me == 0)
      error->warning(FLERR,"Cannot count rigid body degrees-of-freedom "
                     "before bodies are fully initialized");
    return 0;
  }

  int tgroupbit = group->bitmask[tgroup];

  // counts = 3 values per rigid body I own
  // 0 = # of point particles in rigid body and in temperature group
  // 1 = # of finite-size particles in rigid body and in temperature group
  // 2 = # of particles in rigid body, disregarding temperature group

  memory->create(counts,nlocal_body+nghost_body,3,"rigid/small:counts");
  for (int i = 0; i < nlocal_body+nghost_body; i++)
    counts[i][0] = counts[i][1] = counts[i][2] = 0;

  // tally counts from my owned atoms
  // 0 = # of point particles in rigid body and in temperature group
  // 1 = # of finite-size particles in rigid body and in temperature group
  // 2 = # of particles in rigid body, disregarding temperature group

  int *mask = atom->mask;
  int nlocal = atom->nlocal;

  for (i = 0; i < nlocal; i++) {
    if (atom2body[i] < 0) continue;
    j = atom2body[i];
    counts[j][2]++;
    if (mask[i] & tgroupbit) {
      if (extended && (eflags[i] & ~(POINT | DIPOLE))) counts[j][1]++;
      else counts[j][0]++;
    }
  }

  commflag = DOF;
  comm->reverse_comm_fix(this,3);

  // nall = count0 = # of point particles in each rigid body
  // mall = count1 = # of finite-size particles in each rigid body
  // warn if nall+mall != nrigid for any body included in temperature group

  int flag = 0;
  for (int ibody = 0; ibody < nlocal_body; ibody++) {
    if (counts[ibody][0]+counts[ibody][1] > 0 &&
        counts[ibody][0]+counts[ibody][1] != counts[ibody][2]) flag = 1;
  }
  int flagall;
  MPI_Allreduce(&flag,&flagall,1,MPI_INT,MPI_MAX,world);
  if (flagall && me == 0)
    error->warning(FLERR,"Computing temperature of portions of rigid bodies");

  // remove appropriate DOFs for each rigid body wholly in temperature group
  // N = # of point particles in body
  // M = # of finite-size particles in body
  // 3d body has 3N + 6M dof to start with
  // 2d body has 2N + 3M dof to start with
  // 3d point-particle body with all non-zero I should have 6 dof, remove 3N-6
  // 3d point-particle body (linear) with a 0 I should have 5 dof, remove 3N-5
  // 2d point-particle body should have 3 dof, remove 2N-3
  // 3d body with any finite-size M should have 6 dof, remove (3N+6M) - 6
  // 2d body with any finite-size M should have 3 dof, remove (2N+3M) - 3

  double *inertia;

  int n = 0;
  nlinear = 0;
  if (domain->dimension == 3) {
    for (int ibody = 0; ibody < nlocal_body; ibody++) {
      if (counts[ibody][0]+counts[ibody][1] == counts[ibody][2]) {
        n += 3*counts[ibody][0] + 6*counts[ibody][1] - 6;
        inertia = body[ibody].inertia;
        if (inertia[0] == 0.0 || inertia[1] == 0.0 || inertia[2] == 0.0) {
          n++;
          nlinear++;
        }
      }
    }
  } else if (domain->dimension == 2) {
    for (int ibody = 0; ibody < nlocal_body; ibody++)
      if (counts[ibody][0]+counts[ibody][1] == counts[ibody][2])
        n += 2*counts[ibody][0] + 3*counts[ibody][1] - 3;
  }

  memory->destroy(counts);

  int nall;
  MPI_Allreduce(&n,&nall,1,MPI_INT,MPI_SUM,world);
  return nall;
}

/* ----------------------------------------------------------------------
   adjust xcm of each rigid body due to box deformation
   called by various fixes that change box size/shape
   flag = 0/1 means map from box to lamda coords or vice versa
------------------------------------------------------------------------- */

void FixRigidSmall::deform(int flag)
{
  if (flag == 0)
    for (int ibody = 0; ibody < nlocal_body; ibody++)
      domain->x2lamda(body[ibody].xcm,body[ibody].xcm);
  else
    for (int ibody = 0; ibody < nlocal_body; ibody++)
      domain->lamda2x(body[ibody].xcm,body[ibody].xcm);
}

/* ----------------------------------------------------------------------
   set space-frame coords and velocity of each atom in each rigid body
   set orientation and rotation of extended particles
   x = Q displace + Xcm, mapped back to periodic box
   v = Vcm + (W cross (x - Xcm))
------------------------------------------------------------------------- */

void FixRigidSmall::set_xv()
{
  int xbox,ybox,zbox;
  double x0,x1,x2,v0,v1,v2,fc0,fc1,fc2,massone;
  double ione[3],exone[3],eyone[3],ezone[3],vr[6],p[3][3];

  double xprd = domain->xprd;
  double yprd = domain->yprd;
  double zprd = domain->zprd;
  double xy = domain->xy;
  double xz = domain->xz;
  double yz = domain->yz;

  double **x = atom->x;
  double **v = atom->v;
  double **f = atom->f;
  double *rmass = atom->rmass;
  double *mass = atom->mass;
  int *type = atom->type;
  int nlocal = atom->nlocal;

  // set x and v of each atom

  for (int i = 0; i < nlocal; i++) {
    if (atom2body[i] < 0) continue;
    Body *b = &body[atom2body[i]];

    xbox = (xcmimage[i] & IMGMASK) - IMGMAX;
    ybox = (xcmimage[i] >> IMGBITS & IMGMASK) - IMGMAX;
    zbox = (xcmimage[i] >> IMG2BITS) - IMGMAX;

    // save old positions and velocities for virial

    if (evflag) {
      if (triclinic == 0) {
        x0 = x[i][0] + xbox*xprd;
        x1 = x[i][1] + ybox*yprd;
        x2 = x[i][2] + zbox*zprd;
      } else {
        x0 = x[i][0] + xbox*xprd + ybox*xy + zbox*xz;
        x1 = x[i][1] + ybox*yprd + zbox*yz;
        x2 = x[i][2] + zbox*zprd;
      }
      v0 = v[i][0];
      v1 = v[i][1];
      v2 = v[i][2];
    }

    // x = displacement from center-of-mass, based on body orientation
    // v = vcm + omega around center-of-mass

    MathExtra::matvec(b->ex_space,b->ey_space,b->ez_space,displace[i],x[i]);

    v[i][0] = b->omega[1]*x[i][2] - b->omega[2]*x[i][1] + b->vcm[0];
    v[i][1] = b->omega[2]*x[i][0] - b->omega[0]*x[i][2] + b->vcm[1];
    v[i][2] = b->omega[0]*x[i][1] - b->omega[1]*x[i][0] + b->vcm[2];

    // add center of mass to displacement
    // map back into periodic box via xbox,ybox,zbox
    // for triclinic, add in box tilt factors as well

    if (triclinic == 0) {
      x[i][0] += b->xcm[0] - xbox*xprd;
      x[i][1] += b->xcm[1] - ybox*yprd;
      x[i][2] += b->xcm[2] - zbox*zprd;
    } else {
      x[i][0] += b->xcm[0] - xbox*xprd - ybox*xy - zbox*xz;
      x[i][1] += b->xcm[1] - ybox*yprd - zbox*yz;
      x[i][2] += b->xcm[2] - zbox*zprd;
    }

    // virial = unwrapped coords dotted into body constraint force
    // body constraint force = implied force due to v change minus f external
    // assume f does not include forces internal to body
    // 1/2 factor b/c final_integrate contributes other half
    // assume per-atom contribution is due to constraint force on that atom

    if (evflag) {
      if (rmass) massone = rmass[i];
      else massone = mass[type[i]];
      fc0 = massone*(v[i][0] - v0)/dtf - f[i][0];
      fc1 = massone*(v[i][1] - v1)/dtf - f[i][1];
      fc2 = massone*(v[i][2] - v2)/dtf - f[i][2];

      vr[0] = 0.5*x0*fc0;
      vr[1] = 0.5*x1*fc1;
      vr[2] = 0.5*x2*fc2;
      vr[3] = 0.5*x0*fc1;
      vr[4] = 0.5*x0*fc2;
      vr[5] = 0.5*x1*fc2;

      v_tally(1,&i,1.0,vr);
    }
  }

  // set orientation, omega, angmom of each extended particle

  if (extended) {
    double theta_body,theta;
    double *shape,*quatatom,*inertiaatom;

    AtomVecEllipsoid::Bonus *ebonus;
    if (avec_ellipsoid) ebonus = avec_ellipsoid->bonus;
    AtomVecLine::Bonus *lbonus;
    if (avec_line) lbonus = avec_line->bonus;
    AtomVecTri::Bonus *tbonus;
    if (avec_tri) tbonus = avec_tri->bonus;
    double **omega = atom->omega;
    double **angmom = atom->angmom;
    double **mu = atom->mu;
    int *ellipsoid = atom->ellipsoid;
    int *line = atom->line;
    int *tri = atom->tri;

    for (int i = 0; i < nlocal; i++) {
      if (atom2body[i] < 0) continue;
      Body *b = &body[atom2body[i]];

      if (eflags[i] & SPHERE) {
        omega[i][0] = b->omega[0];
        omega[i][1] = b->omega[1];
        omega[i][2] = b->omega[2];
      } else if (eflags[i] & ELLIPSOID) {
        shape = ebonus[ellipsoid[i]].shape;
        quatatom = ebonus[ellipsoid[i]].quat;
        MathExtra::quatquat(b->quat,orient[i],quatatom);
        MathExtra::qnormalize(quatatom);
        ione[0] = EINERTIA*rmass[i] * (shape[1]*shape[1] + shape[2]*shape[2]);
        ione[1] = EINERTIA*rmass[i] * (shape[0]*shape[0] + shape[2]*shape[2]);
        ione[2] = EINERTIA*rmass[i] * (shape[0]*shape[0] + shape[1]*shape[1]);
        MathExtra::q_to_exyz(quatatom,exone,eyone,ezone);
        MathExtra::omega_to_angmom(b->omega,exone,eyone,ezone,ione,angmom[i]);
      } else if (eflags[i] & LINE) {
        if (b->quat[3] >= 0.0) theta_body = 2.0*acos(b->quat[0]);
        else theta_body = -2.0*acos(b->quat[0]);
        theta = orient[i][0] + theta_body;
        while (theta <= -MY_PI) theta += MY_2PI;
        while (theta > MY_PI) theta -= MY_2PI;
        lbonus[line[i]].theta = theta;
        omega[i][0] = b->omega[0];
        omega[i][1] = b->omega[1];
        omega[i][2] = b->omega[2];
      } else if (eflags[i] & TRIANGLE) {
        inertiaatom = tbonus[tri[i]].inertia;
        quatatom = tbonus[tri[i]].quat;
        MathExtra::quatquat(b->quat,orient[i],quatatom);
        MathExtra::qnormalize(quatatom);
        MathExtra::q_to_exyz(quatatom,exone,eyone,ezone);
        MathExtra::omega_to_angmom(b->omega,exone,eyone,ezone,
                                   inertiaatom,angmom[i]);
      }
      if (eflags[i] & DIPOLE) {
        MathExtra::quat_to_mat(b->quat,p);
        MathExtra::matvec(p,dorient[i],mu[i]);
        MathExtra::snormalize3(mu[i][3],mu[i],mu[i]);
      }
    }
  }
}

/* ----------------------------------------------------------------------
   set space-frame velocity of each atom in a rigid body
   set omega and angmom of extended particles
   v = Vcm + (W cross (x - Xcm))
------------------------------------------------------------------------- */

void FixRigidSmall::set_v()
{
  int xbox,ybox,zbox;
  double x0,x1,x2,v0,v1,v2,fc0,fc1,fc2,massone;
  double ione[3],exone[3],eyone[3],ezone[3],delta[3],vr[6];

  double xprd = domain->xprd;
  double yprd = domain->yprd;
  double zprd = domain->zprd;
  double xy = domain->xy;
  double xz = domain->xz;
  double yz = domain->yz;

  double **x = atom->x;
  double **v = atom->v;
  double **f = atom->f;
  double *rmass = atom->rmass;
  double *mass = atom->mass;
  int *type = atom->type;
  int nlocal = atom->nlocal;

  // set v of each atom

  for (int i = 0; i < nlocal; i++) {
    if (atom2body[i] < 0) continue;
    Body *b = &body[atom2body[i]];

    MathExtra::matvec(b->ex_space,b->ey_space,b->ez_space,displace[i],delta);

    // save old velocities for virial

    if (evflag) {
      v0 = v[i][0];
      v1 = v[i][1];
      v2 = v[i][2];
    }

    v[i][0] = b->omega[1]*delta[2] - b->omega[2]*delta[1] + b->vcm[0];
    v[i][1] = b->omega[2]*delta[0] - b->omega[0]*delta[2] + b->vcm[1];
    v[i][2] = b->omega[0]*delta[1] - b->omega[1]*delta[0] + b->vcm[2];

    // virial = unwrapped coords dotted into body constraint force
    // body constraint force = implied force due to v change minus f external
    // assume f does not include forces internal to body
    // 1/2 factor b/c initial_integrate contributes other half
    // assume per-atom contribution is due to constraint force on that atom

    if (evflag) {
      if (rmass) massone = rmass[i];
      else massone = mass[type[i]];
      fc0 = massone*(v[i][0] - v0)/dtf - f[i][0];
      fc1 = massone*(v[i][1] - v1)/dtf - f[i][1];
      fc2 = massone*(v[i][2] - v2)/dtf - f[i][2];

      xbox = (xcmimage[i] & IMGMASK) - IMGMAX;
      ybox = (xcmimage[i] >> IMGBITS & IMGMASK) - IMGMAX;
      zbox = (xcmimage[i] >> IMG2BITS) - IMGMAX;

      if (triclinic == 0) {
        x0 = x[i][0] + xbox*xprd;
        x1 = x[i][1] + ybox*yprd;
        x2 = x[i][2] + zbox*zprd;
      } else {
        x0 = x[i][0] + xbox*xprd + ybox*xy + zbox*xz;
        x1 = x[i][1] + ybox*yprd + zbox*yz;
        x2 = x[i][2] + zbox*zprd;
      }

      vr[0] = 0.5*x0*fc0;
      vr[1] = 0.5*x1*fc1;
      vr[2] = 0.5*x2*fc2;
      vr[3] = 0.5*x0*fc1;
      vr[4] = 0.5*x0*fc2;
      vr[5] = 0.5*x1*fc2;

      v_tally(1,&i,1.0,vr);
    }
  }

  // set omega, angmom of each extended particle

  if (extended) {
    double *shape,*quatatom,*inertiaatom;

    AtomVecEllipsoid::Bonus *ebonus;
    if (avec_ellipsoid) ebonus = avec_ellipsoid->bonus;
    AtomVecTri::Bonus *tbonus;
    if (avec_tri) tbonus = avec_tri->bonus;
    double **omega = atom->omega;
    double **angmom = atom->angmom;
    int *ellipsoid = atom->ellipsoid;
    int *tri = atom->tri;

    for (int i = 0; i < nlocal; i++) {
      if (atom2body[i] < 0) continue;
      Body *b = &body[atom2body[i]];

      if (eflags[i] & SPHERE) {
        omega[i][0] = b->omega[0];
        omega[i][1] = b->omega[1];
        omega[i][2] = b->omega[2];
      } else if (eflags[i] & ELLIPSOID) {
        shape = ebonus[ellipsoid[i]].shape;
        quatatom = ebonus[ellipsoid[i]].quat;
        ione[0] = EINERTIA*rmass[i] * (shape[1]*shape[1] + shape[2]*shape[2]);
        ione[1] = EINERTIA*rmass[i] * (shape[0]*shape[0] + shape[2]*shape[2]);
        ione[2] = EINERTIA*rmass[i] * (shape[0]*shape[0] + shape[1]*shape[1]);
        MathExtra::q_to_exyz(quatatom,exone,eyone,ezone);
        MathExtra::omega_to_angmom(b->omega,exone,eyone,ezone,ione,
                                   angmom[i]);
      } else if (eflags[i] & LINE) {
        omega[i][0] = b->omega[0];
        omega[i][1] = b->omega[1];
        omega[i][2] = b->omega[2];
      } else if (eflags[i] & TRIANGLE) {
        inertiaatom = tbonus[tri[i]].inertia;
        quatatom = tbonus[tri[i]].quat;
        MathExtra::q_to_exyz(quatatom,exone,eyone,ezone);
        MathExtra::omega_to_angmom(b->omega,exone,eyone,ezone,
                                   inertiaatom,angmom[i]);
      }
    }
  }
}

/* ----------------------------------------------------------------------
   one-time identification of which atoms are in which rigid bodies
   set bodytag for all owned atoms
------------------------------------------------------------------------- */

void FixRigidSmall::create_bodies(tagint *bodyID)
{
  int i,m;

  // allocate buffer for input to rendezvous comm
  // ncount = # of my atoms in bodies

  int *mask = atom->mask;
  int nlocal = atom->nlocal;

  int ncount = 0;
  for (i = 0; i < nlocal; i++)
    if (mask[i] & groupbit) ncount++;

  int *proclist;
  memory->create(proclist,ncount,"rigid/small:proclist");
  InRvous *inbuf = (InRvous *)
    memory->smalloc(ncount*sizeof(InRvous),"rigid/small:inbuf");

  // setup buf to pass to rendezvous comm
  // one BodyMsg datum for each constituent atom
  // datum = me, local index of atom, atomID, bodyID, unwrapped coords
  // owning proc for each datum = random hash of bodyID

  double **x = atom->x;
  tagint *tag = atom->tag;
  imageint *image = atom->image;

  m = 0;
  for (i = 0; i < nlocal; i++) {
    if (!(mask[i] & groupbit)) continue;
    proclist[m] = hashlittle(&bodyID[i],sizeof(tagint),0) % nprocs;
    inbuf[m].me = me;
    inbuf[m].ilocal = i;
    inbuf[m].atomID = tag[i];
    inbuf[m].bodyID = bodyID[i];
    domain->unmap(x[i],image[i],inbuf[m].x);
    m++;
  }

  // perform rendezvous operation
  // each proc owns random subset of bodies
  // receives all atoms in those bodies
  // func = compute bbox of each body, find atom closest to geometric center

  char *buf;
  int nreturn = comm->rendezvous(RVOUS,ncount,(char *) inbuf,sizeof(InRvous),
                                 0,proclist,
                                 rendezvous_body,0,buf,sizeof(OutRvous),
                                 (void *) this);
  OutRvous *outbuf = (OutRvous *) buf;

  memory->destroy(proclist);
  memory->sfree(inbuf);

  // set bodytag of all owned atoms based on outbuf info for constituent atoms

  for (i = 0; i < nlocal; i++)
    if (!(mask[i] & groupbit)) bodytag[i] = 0;

  for (m = 0; m < nreturn; m++)
    bodytag[outbuf[m].ilocal] = outbuf[m].atomID;

  memory->sfree(outbuf);

  // maxextent = max of rsqfar across all procs
  // if defined, include molecule->maxextent

  MPI_Allreduce(&rsqfar,&maxextent,1,MPI_DOUBLE,MPI_MAX,world);
  maxextent = sqrt(maxextent);
  if (onemols) {
    for (int i = 0; i < nmol; i++)
      maxextent = MAX(maxextent,onemols[i]->maxextent);
  }
}

/* ----------------------------------------------------------------------
   process rigid bodies assigned to me
   buf = list of N BodyMsg datums
------------------------------------------------------------------------- */

int FixRigidSmall::rendezvous_body(int n, char *inbuf,
                                   int &rflag, int *&proclist, char *&outbuf,
                                   void *ptr)
{
  int i,m;
  double delx,dely,delz,rsq;
  int *iclose;
  tagint *idclose;
  double *x,*xown,*rsqclose;
  double **bbox,**ctr;

  FixRigidSmall *frsptr = (FixRigidSmall *) ptr;
  Memory *memory = frsptr->memory;
  Error *error = frsptr->error;
  MPI_Comm world = frsptr->world;

  // setup hash
  // use STL map instead of atom->map
  //   b/c know nothing about body ID values specified by user
  // ncount = number of bodies assigned to me
  // key = body ID
  // value = index into Ncount-length data structure

  InRvous *in = (InRvous *) inbuf;
  std::map<tagint,int> hash;
  tagint id;

  int ncount = 0;
  for (i = 0; i < n; i++) {
    id = in[i].bodyID;
    if (hash.find(id) == hash.end()) hash[id] = ncount++;
  }

  // bbox = bounding box of each rigid body

  memory->create(bbox,ncount,6,"rigid/small:bbox");

  for (m = 0; m < ncount; m++) {
    bbox[m][0] = bbox[m][2] = bbox[m][4] = BIG;
    bbox[m][1] = bbox[m][3] = bbox[m][5] = -BIG;
  }

  for (i = 0; i < n; i++) {
    m = hash.find(in[i].bodyID)->second;
    x = in[i].x;
    bbox[m][0] = MIN(bbox[m][0],x[0]);
    bbox[m][1] = MAX(bbox[m][1],x[0]);
    bbox[m][2] = MIN(bbox[m][2],x[1]);
    bbox[m][3] = MAX(bbox[m][3],x[1]);
    bbox[m][4] = MIN(bbox[m][4],x[2]);
    bbox[m][5] = MAX(bbox[m][5],x[2]);
  }

  // check if any bbox is size 0.0, meaning rigid body is a single particle

  int flag = 0;
  for (m = 0; m < ncount; m++)
    if (bbox[m][0] == bbox[m][1] && bbox[m][2] == bbox[m][3] &&
        bbox[m][4] == bbox[m][5]) flag = 1;
  int flagall;
  MPI_Allreduce(&flag,&flagall,1,MPI_INT,MPI_SUM,world);    // sync here?
  if (flagall)
    error->all(FLERR,"One or more rigid bodies are a single particle");

  // ctr = geometric center pt of each rigid body

  memory->create(ctr,ncount,3,"rigid/small:bbox");

  for (m = 0; m < ncount; m++) {
    ctr[m][0] = 0.5 * (bbox[m][0] + bbox[m][1]);
    ctr[m][1] = 0.5 * (bbox[m][2] + bbox[m][3]);
    ctr[m][2] = 0.5 * (bbox[m][4] + bbox[m][5]);
  }

  // idclose = atomID closest to center point of each body

  memory->create(idclose,ncount,"rigid/small:idclose");
  memory->create(iclose,ncount,"rigid/small:iclose");
  memory->create(rsqclose,ncount,"rigid/small:rsqclose");
  for (m = 0; m < ncount; m++) rsqclose[m] = BIG;

  for (i = 0; i < n; i++) {
    m = hash.find(in[i].bodyID)->second;
    x = in[i].x;
    delx = x[0] - ctr[m][0];
    dely = x[1] - ctr[m][1];
    delz = x[2] - ctr[m][2];
    rsq = delx*delx + dely*dely + delz*delz;
    if (rsq <= rsqclose[m]) {
      if (rsq == rsqclose[m] && in[i].atomID > idclose[m]) continue;
      iclose[m] = i;
      idclose[m] = in[i].atomID;
      rsqclose[m] = rsq;
    }
  }

  // compute rsqfar for all bodies I own
  // set rsqfar back in caller

  double rsqfar = 0.0;

  for (int i = 0; i < n; i++) {
    m = hash.find(in[i].bodyID)->second;
    xown = in[iclose[m]].x;
    x = in[i].x;
    delx = x[0] - xown[0];
    dely = x[1] - xown[1];
    delz = x[2] - xown[2];
    rsq = delx*delx + dely*dely + delz*delz;
    rsqfar = MAX(rsqfar,rsq);
  }

  frsptr->rsqfar = rsqfar;

  // pass list of OutRvous datums back to comm->rendezvous

  int nout = n;
  memory->create(proclist,nout,"rigid/small:proclist");
  OutRvous *out = (OutRvous *)
    memory->smalloc(nout*sizeof(OutRvous),"rigid/small:out");

  for (int i = 0; i < nout; i++) {
    proclist[i] = in[i].me;
    out[i].ilocal = in[i].ilocal;
    m = hash.find(in[i].bodyID)->second;
    out[i].atomID = idclose[m];
  }

  outbuf = (char *) out;

  // clean up
  // Comm::rendezvous will delete proclist and out (outbuf)

  memory->destroy(bbox);
  memory->destroy(ctr);
  memory->destroy(idclose);
  memory->destroy(iclose);
  memory->destroy(rsqclose);

  // flag = 2: new outbuf

  rflag = 2;
  return nout;
}

/* ----------------------------------------------------------------------
   one-time initialization of rigid body attributes
   sets extended flags, masstotal, center-of-mass
   sets Cartesian and diagonalized inertia tensor
   sets body image flags
   may read some properties from inpfile
------------------------------------------------------------------------- */

void FixRigidSmall::setup_bodies_static()
{
  int i,ibody;

  // extended = 1 if any particle in a rigid body is finite size
  //              or has a dipole moment

  extended = orientflag = dorientflag = 0;

  AtomVecEllipsoid::Bonus *ebonus;
  if (avec_ellipsoid) ebonus = avec_ellipsoid->bonus;
  AtomVecLine::Bonus *lbonus;
  if (avec_line) lbonus = avec_line->bonus;
  AtomVecTri::Bonus *tbonus;
  if (avec_tri) tbonus = avec_tri->bonus;
  double **mu = atom->mu;
  double *radius = atom->radius;
  double *rmass = atom->rmass;
  double *mass = atom->mass;
  int *ellipsoid = atom->ellipsoid;
  int *line = atom->line;
  int *tri = atom->tri;
  int *type = atom->type;
  int nlocal = atom->nlocal;

  if (atom->radius_flag || atom->ellipsoid_flag || atom->line_flag ||
      atom->tri_flag || atom->mu_flag) {
    int flag = 0;
    for (i = 0; i < nlocal; i++) {
      if (bodytag[i] == 0) continue;
      if (radius && radius[i] > 0.0) flag = 1;
      if (ellipsoid && ellipsoid[i] >= 0) flag = 1;
      if (line && line[i] >= 0) flag = 1;
      if (tri && tri[i] >= 0) flag = 1;
      if (mu && mu[i][3] > 0.0) flag = 1;
    }

    MPI_Allreduce(&flag,&extended,1,MPI_INT,MPI_MAX,world);
  }

  // extended = 1 if using molecule template with finite-size particles
  // require all molecules in template to have consistent radiusflag

  if (onemols) {
    int radiusflag = onemols[0]->radiusflag;
    for (i = 1; i < nmol; i++) {
      if (onemols[i]->radiusflag != radiusflag)
        error->all(FLERR,"Inconsistent use of finite-size particles "
                   "by molecule template molecules");
    }
    if (radiusflag) extended = 1;
  }

  // grow extended arrays and set extended flags for each particle
  // orientflag = 4 if any particle stores ellipsoid or tri orientation
  // orientflag = 1 if any particle stores line orientation
  // dorientflag = 1 if any particle stores dipole orientation

  if (extended) {
    if (atom->ellipsoid_flag) orientflag = 4;
    if (atom->line_flag) orientflag = 1;
    if (atom->tri_flag) orientflag = 4;
    if (atom->mu_flag) dorientflag = 1;
    grow_arrays(atom->nmax);

    for (i = 0; i < nlocal; i++) {
      eflags[i] = 0;
      if (bodytag[i] == 0) continue;

      // set to POINT or SPHERE or ELLIPSOID or LINE

      if (radius && radius[i] > 0.0) {
        eflags[i] |= SPHERE;
        eflags[i] |= OMEGA;
        eflags[i] |= TORQUE;
      } else if (ellipsoid && ellipsoid[i] >= 0) {
        eflags[i] |= ELLIPSOID;
        eflags[i] |= ANGMOM;
        eflags[i] |= TORQUE;
      } else if (line && line[i] >= 0) {
        eflags[i] |= LINE;
        eflags[i] |= OMEGA;
        eflags[i] |= TORQUE;
      } else if (tri && tri[i] >= 0) {
        eflags[i] |= TRIANGLE;
        eflags[i] |= ANGMOM;
        eflags[i] |= TORQUE;
      } else eflags[i] |= POINT;

      // set DIPOLE if atom->mu and mu[3] > 0.0

      if (atom->mu_flag && mu[i][3] > 0.0)
        eflags[i] |= DIPOLE;
    }
  }

  // set body xcmimage flags = true image flags

  imageint *image = atom->image;
  for (i = 0; i < nlocal; i++)
    if (bodytag[i] >= 0) xcmimage[i] = image[i];
    else xcmimage[i] = 0;

  // acquire ghost bodies via forward comm
  // set atom2body for ghost atoms via forward comm
  // set atom2body for other owned atoms via reset_atom2body()

  nghost_body = 0;
  commflag = FULL_BODY;
  comm->forward_comm_fix(this);
  reset_atom2body();

  // compute mass & center-of-mass of each rigid body

  double **x = atom->x;

  double *xcm;

  for (ibody = 0; ibody < nlocal_body+nghost_body; ibody++) {
    xcm = body[ibody].xcm;
    xcm[0] = xcm[1] = xcm[2] = 0.0;
    body[ibody].mass = 0.0;
  }

  double unwrap[3];
  double massone;

  for (i = 0; i < nlocal; i++) {
    if (atom2body[i] < 0) continue;
    Body *b = &body[atom2body[i]];

    if (rmass) massone = rmass[i];
    else massone = mass[type[i]];

    domain->unmap(x[i],xcmimage[i],unwrap);
    xcm = b->xcm;
    xcm[0] += unwrap[0] * massone;
    xcm[1] += unwrap[1] * massone;
    xcm[2] += unwrap[2] * massone;
    b->mass += massone;
  }

  // reverse communicate xcm, mass of all bodies

  commflag = XCM_MASS;
  comm->reverse_comm_fix(this,4);

  for (ibody = 0; ibody < nlocal_body; ibody++) {
    xcm = body[ibody].xcm;
    xcm[0] /= body[ibody].mass;
    xcm[1] /= body[ibody].mass;
    xcm[2] /= body[ibody].mass;
  }

  // set vcm, angmom = 0.0 in case inpfile is used
  // and doesn't overwrite all body's values
  // since setup_bodies_dynamic() will not be called

  double *vcm,*angmom;

  for (ibody = 0; ibody < nlocal_body; ibody++) {
    vcm = body[ibody].vcm;
    vcm[0] = vcm[1] = vcm[2] = 0.0;
    angmom = body[ibody].angmom;
    angmom[0] = angmom[1] = angmom[2] = 0.0;
  }

  // set rigid body image flags to default values

  for (ibody = 0; ibody < nlocal_body; ibody++)
    body[ibody].image = ((imageint) IMGMAX << IMG2BITS) |
      ((imageint) IMGMAX << IMGBITS) | IMGMAX;

  // overwrite masstotal, center-of-mass, image flags with file values
  // inbody[i] = 0/1 if Ith rigid body is initialized by file

  int *inbody;
  if (inpfile) {
    memory->create(inbody,nlocal_body,"rigid/small:inbody");
    for (ibody = 0; ibody < nlocal_body; ibody++) inbody[ibody] = 0;
    readfile(0,nullptr,inbody);
  }

  // remap the xcm of each body back into simulation box
  //   and reset body and atom xcmimage flags via pre_neighbor()

  pre_neighbor();

  // compute 6 moments of inertia of each body in Cartesian reference frame
  // dx,dy,dz = coords relative to center-of-mass
  // symmetric 3x3 inertia tensor stored in Voigt notation as 6-vector

  memory->create(itensor,nlocal_body+nghost_body,6,"rigid/small:itensor");
  for (ibody = 0; ibody < nlocal_body+nghost_body; ibody++)
    for (i = 0; i < 6; i++) itensor[ibody][i] = 0.0;

  double dx,dy,dz;
  double *inertia;

  for (i = 0; i < nlocal; i++) {
    if (atom2body[i] < 0) continue;
    Body *b = &body[atom2body[i]];

    domain->unmap(x[i],xcmimage[i],unwrap);
    xcm = b->xcm;
    dx = unwrap[0] - xcm[0];
    dy = unwrap[1] - xcm[1];
    dz = unwrap[2] - xcm[2];

    if (rmass) massone = rmass[i];
    else massone = mass[type[i]];

    inertia = itensor[atom2body[i]];
    inertia[0] += massone * (dy*dy + dz*dz);
    inertia[1] += massone * (dx*dx + dz*dz);
    inertia[2] += massone * (dx*dx + dy*dy);
    inertia[3] -= massone * dy*dz;
    inertia[4] -= massone * dx*dz;
    inertia[5] -= massone * dx*dy;
  }

  // extended particles may contribute extra terms to moments of inertia

  if (extended) {
    double ivec[6];
    double *shape,*quatatom,*inertiaatom;
    double length,theta;

    for (i = 0; i < nlocal; i++) {
      if (atom2body[i] < 0) continue;
      inertia = itensor[atom2body[i]];

      if (rmass) massone = rmass[i];
      else massone = mass[type[i]];

      if (eflags[i] & SPHERE) {
        inertia[0] += SINERTIA*massone * radius[i]*radius[i];
        inertia[1] += SINERTIA*massone * radius[i]*radius[i];
        inertia[2] += SINERTIA*massone * radius[i]*radius[i];
      } else if (eflags[i] & ELLIPSOID) {
        shape = ebonus[ellipsoid[i]].shape;
        quatatom = ebonus[ellipsoid[i]].quat;
        MathExtra::inertia_ellipsoid(shape,quatatom,massone,ivec);
        inertia[0] += ivec[0];
        inertia[1] += ivec[1];
        inertia[2] += ivec[2];
        inertia[3] += ivec[3];
        inertia[4] += ivec[4];
        inertia[5] += ivec[5];
      } else if (eflags[i] & LINE) {
        length = lbonus[line[i]].length;
        theta = lbonus[line[i]].theta;
        MathExtra::inertia_line(length,theta,massone,ivec);
        inertia[0] += ivec[0];
        inertia[1] += ivec[1];
        inertia[2] += ivec[2];
        inertia[3] += ivec[3];
        inertia[4] += ivec[4];
        inertia[5] += ivec[5];
      } else if (eflags[i] & TRIANGLE) {
        inertiaatom = tbonus[tri[i]].inertia;
        quatatom = tbonus[tri[i]].quat;
        MathExtra::inertia_triangle(inertiaatom,quatatom,massone,ivec);
        inertia[0] += ivec[0];
        inertia[1] += ivec[1];
        inertia[2] += ivec[2];
        inertia[3] += ivec[3];
        inertia[4] += ivec[4];
        inertia[5] += ivec[5];
      }
    }
  }

  // reverse communicate inertia tensor of all bodies

  commflag = ITENSOR;
  comm->reverse_comm_fix(this,6);

  // overwrite Cartesian inertia tensor with file values

  if (inpfile) readfile(1,itensor,inbody);

  // diagonalize inertia tensor for each body via Jacobi rotations
  // inertia = 3 eigenvalues = principal moments of inertia
  // evectors and exzy_space = 3 evectors = principal axes of rigid body

  int ierror;
  double cross[3];
  double tensor[3][3],evectors[3][3];
  double *ex,*ey,*ez;

  for (ibody = 0; ibody < nlocal_body; ibody++) {
    tensor[0][0] = itensor[ibody][0];
    tensor[1][1] = itensor[ibody][1];
    tensor[2][2] = itensor[ibody][2];
    tensor[1][2] = tensor[2][1] = itensor[ibody][3];
    tensor[0][2] = tensor[2][0] = itensor[ibody][4];
    tensor[0][1] = tensor[1][0] = itensor[ibody][5];

    inertia = body[ibody].inertia;
    ierror = MathEigen::jacobi3(tensor,inertia,evectors);
    if (ierror) error->all(FLERR,
                           "Insufficient Jacobi rotations for rigid body");

    ex = body[ibody].ex_space;
    ex[0] = evectors[0][0];
    ex[1] = evectors[1][0];
    ex[2] = evectors[2][0];
    ey = body[ibody].ey_space;
    ey[0] = evectors[0][1];
    ey[1] = evectors[1][1];
    ey[2] = evectors[2][1];
    ez = body[ibody].ez_space;
    ez[0] = evectors[0][2];
    ez[1] = evectors[1][2];
    ez[2] = evectors[2][2];

    // if any principal moment < scaled EPSILON, set to 0.0

    double max;
    max = MAX(inertia[0],inertia[1]);
    max = MAX(max,inertia[2]);

    if (inertia[0] < EPSILON*max) inertia[0] = 0.0;
    if (inertia[1] < EPSILON*max) inertia[1] = 0.0;
    if (inertia[2] < EPSILON*max) inertia[2] = 0.0;

    // enforce 3 evectors as a right-handed coordinate system
    // flip 3rd vector if needed

    MathExtra::cross3(ex,ey,cross);
    if (MathExtra::dot3(cross,ez) < 0.0) MathExtra::negate3(ez);

    // create initial quaternion

    MathExtra::exyz_to_q(ex,ey,ez,body[ibody].quat);
  }

  // forward communicate updated info of all bodies

  commflag = INITIAL;
  comm->forward_comm_fix(this,26);

  // displace = initial atom coords in basis of principal axes
  // set displace = 0.0 for atoms not in any rigid body
  // for extended particles, set their orientation wrt to rigid body

  double qc[4],delta[3];
  double *quatatom;
  double theta_body;

  for (i = 0; i < nlocal; i++) {
    if (atom2body[i] < 0) {
      displace[i][0] = displace[i][1] = displace[i][2] = 0.0;
      continue;
    }

    Body *b = &body[atom2body[i]];

    domain->unmap(x[i],xcmimage[i],unwrap);
    xcm = b->xcm;
    delta[0] = unwrap[0] - xcm[0];
    delta[1] = unwrap[1] - xcm[1];
    delta[2] = unwrap[2] - xcm[2];
    MathExtra::transpose_matvec(b->ex_space,b->ey_space,b->ez_space,
                                delta,displace[i]);

    if (extended) {
      if (eflags[i] & ELLIPSOID) {
        quatatom = ebonus[ellipsoid[i]].quat;
        MathExtra::qconjugate(b->quat,qc);
        MathExtra::quatquat(qc,quatatom,orient[i]);
        MathExtra::qnormalize(orient[i]);
      } else if (eflags[i] & LINE) {
        if (b->quat[3] >= 0.0) theta_body = 2.0*acos(b->quat[0]);
        else theta_body = -2.0*acos(b->quat[0]);
        orient[i][0] = lbonus[line[i]].theta - theta_body;
        while (orient[i][0] <= -MY_PI) orient[i][0] += MY_2PI;
        while (orient[i][0] > MY_PI) orient[i][0] -= MY_2PI;
        if (orientflag == 4) orient[i][1] = orient[i][2] = orient[i][3] = 0.0;
      } else if (eflags[i] & TRIANGLE) {
        quatatom = tbonus[tri[i]].quat;
        MathExtra::qconjugate(b->quat,qc);
        MathExtra::quatquat(qc,quatatom,orient[i]);
        MathExtra::qnormalize(orient[i]);
      } else if (orientflag == 4) {
        orient[i][0] = orient[i][1] = orient[i][2] = orient[i][3] = 0.0;
      } else if (orientflag == 1)
        orient[i][0] = 0.0;

      if (eflags[i] & DIPOLE) {
        MathExtra::transpose_matvec(b->ex_space,b->ey_space,b->ez_space,
                                    mu[i],dorient[i]);
        MathExtra::snormalize3(mu[i][3],dorient[i],dorient[i]);
      } else if (dorientflag)
        dorient[i][0] = dorient[i][1] = dorient[i][2] = 0.0;
    }
  }

  // test for valid principal moments & axes
  // recompute moments of inertia around new axes
  // 3 diagonal moments should equal principal moments
  // 3 off-diagonal moments should be 0.0
  // extended particles may contribute extra terms to moments of inertia

  for (ibody = 0; ibody < nlocal_body+nghost_body; ibody++)
    for (i = 0; i < 6; i++) itensor[ibody][i] = 0.0;

  for (i = 0; i < nlocal; i++) {
    if (atom2body[i] < 0) continue;
    inertia = itensor[atom2body[i]];

    if (rmass) massone = rmass[i];
    else massone = mass[type[i]];

    inertia[0] += massone *
      (displace[i][1]*displace[i][1] + displace[i][2]*displace[i][2]);
    inertia[1] += massone *
      (displace[i][0]*displace[i][0] + displace[i][2]*displace[i][2]);
    inertia[2] += massone *
      (displace[i][0]*displace[i][0] + displace[i][1]*displace[i][1]);
    inertia[3] -= massone * displace[i][1]*displace[i][2];
    inertia[4] -= massone * displace[i][0]*displace[i][2];
    inertia[5] -= massone * displace[i][0]*displace[i][1];
  }

  if (extended) {
    double ivec[6];
    double *shape,*inertiaatom;
    double length;

    for (i = 0; i < nlocal; i++) {
      if (atom2body[i] < 0) continue;
      inertia = itensor[atom2body[i]];

      if (rmass) massone = rmass[i];
      else massone = mass[type[i]];

      if (eflags[i] & SPHERE) {
        inertia[0] += SINERTIA*massone * radius[i]*radius[i];
        inertia[1] += SINERTIA*massone * radius[i]*radius[i];
        inertia[2] += SINERTIA*massone * radius[i]*radius[i];
      } else if (eflags[i] & ELLIPSOID) {
        shape = ebonus[ellipsoid[i]].shape;
        MathExtra::inertia_ellipsoid(shape,orient[i],massone,ivec);
        inertia[0] += ivec[0];
        inertia[1] += ivec[1];
        inertia[2] += ivec[2];
        inertia[3] += ivec[3];
        inertia[4] += ivec[4];
        inertia[5] += ivec[5];
      } else if (eflags[i] & LINE) {
        length = lbonus[line[i]].length;
        MathExtra::inertia_line(length,orient[i][0],massone,ivec);
        inertia[0] += ivec[0];
        inertia[1] += ivec[1];
        inertia[2] += ivec[2];
        inertia[3] += ivec[3];
        inertia[4] += ivec[4];
        inertia[5] += ivec[5];
      } else if (eflags[i] & TRIANGLE) {
        inertiaatom = tbonus[tri[i]].inertia;
        MathExtra::inertia_triangle(inertiaatom,orient[i],massone,ivec);
        inertia[0] += ivec[0];
        inertia[1] += ivec[1];
        inertia[2] += ivec[2];
        inertia[3] += ivec[3];
        inertia[4] += ivec[4];
        inertia[5] += ivec[5];
      }
    }
  }

  // reverse communicate inertia tensor of all bodies

  commflag = ITENSOR;
  comm->reverse_comm_fix(this,6);

  // error check that re-computed moments of inertia match diagonalized ones
  // do not do test for bodies with params read from inpfile

  double norm;
  for (ibody = 0; ibody < nlocal_body; ibody++) {
    if (inpfile && inbody[ibody]) continue;
    inertia = body[ibody].inertia;

    if (inertia[0] == 0.0) {
      if (fabs(itensor[ibody][0]) > TOLERANCE)
        error->all(FLERR,"Fix rigid: Bad principal moments");
    } else {
      if (fabs((itensor[ibody][0]-inertia[0])/inertia[0]) >
          TOLERANCE) error->all(FLERR,"Fix rigid: Bad principal moments");
    }
    if (inertia[1] == 0.0) {
      if (fabs(itensor[ibody][1]) > TOLERANCE)
        error->all(FLERR,"Fix rigid: Bad principal moments");
    } else {
      if (fabs((itensor[ibody][1]-inertia[1])/inertia[1]) >
          TOLERANCE) error->all(FLERR,"Fix rigid: Bad principal moments");
    }
    if (inertia[2] == 0.0) {
      if (fabs(itensor[ibody][2]) > TOLERANCE)
        error->all(FLERR,"Fix rigid: Bad principal moments");
    } else {
      if (fabs((itensor[ibody][2]-inertia[2])/inertia[2]) >
          TOLERANCE) error->all(FLERR,"Fix rigid: Bad principal moments");
    }
    norm = (inertia[0] + inertia[1] + inertia[2]) / 3.0;
    if (fabs(itensor[ibody][3]/norm) > TOLERANCE ||
        fabs(itensor[ibody][4]/norm) > TOLERANCE ||
        fabs(itensor[ibody][5]/norm) > TOLERANCE)
      error->all(FLERR,"Fix rigid: Bad principal moments");
  }

  // clean up

  memory->destroy(itensor);
  if (inpfile) memory->destroy(inbody);
}

/* ----------------------------------------------------------------------
   one-time initialization of dynamic rigid body attributes
   vcm and angmom, computed explicitly from constituent particles
   not done if body properties read from file, e.g. for overlapping particles
------------------------------------------------------------------------- */

void FixRigidSmall::setup_bodies_dynamic()
{
  int i,ibody;
  double massone,radone;

  // sum vcm, angmom across all rigid bodies
  // vcm = velocity of COM
  // angmom = angular momentum around COM

  double **x = atom->x;
  double **v = atom->v;
  double *rmass = atom->rmass;
  double *mass = atom->mass;
  int *type = atom->type;
  int nlocal = atom->nlocal;

  double *xcm,*vcm,*acm;
  double dx,dy,dz;
  double unwrap[3];

  for (ibody = 0; ibody < nlocal_body+nghost_body; ibody++) {
    vcm = body[ibody].vcm;
    vcm[0] = vcm[1] = vcm[2] = 0.0;
    acm = body[ibody].angmom;
    acm[0] = acm[1] = acm[2] = 0.0;
  }

  for (i = 0; i < nlocal; i++) {
    if (atom2body[i] < 0) continue;
    Body *b = &body[atom2body[i]];

    if (rmass) massone = rmass[i];
    else massone = mass[type[i]];

    vcm = b->vcm;
    vcm[0] += v[i][0] * massone;
    vcm[1] += v[i][1] * massone;
    vcm[2] += v[i][2] * massone;

    domain->unmap(x[i],xcmimage[i],unwrap);
    xcm = b->xcm;
    dx = unwrap[0] - xcm[0];
    dy = unwrap[1] - xcm[1];
    dz = unwrap[2] - xcm[2];

    acm = b->angmom;
    acm[0] += dy * massone*v[i][2] - dz * massone*v[i][1];
    acm[1] += dz * massone*v[i][0] - dx * massone*v[i][2];
    acm[2] += dx * massone*v[i][1] - dy * massone*v[i][0];
  }

  // extended particles add their rotation to angmom of body

  if (extended) {
    AtomVecLine::Bonus *lbonus;
    if (avec_line) lbonus = avec_line->bonus;
    double **omega = atom->omega;
    double **angmom = atom->angmom;
    double *radius = atom->radius;
    int *line = atom->line;

    for (i = 0; i < nlocal; i++) {
      if (atom2body[i] < 0) continue;
      Body *b = &body[atom2body[i]];

      if (eflags[i] & OMEGA) {
        if (eflags[i] & SPHERE) {
          radone = radius[i];
          acm = b->angmom;
          acm[0] += SINERTIA*rmass[i] * radone*radone * omega[i][0];
          acm[1] += SINERTIA*rmass[i] * radone*radone * omega[i][1];
          acm[2] += SINERTIA*rmass[i] * radone*radone * omega[i][2];
        } else if (eflags[i] & LINE) {
          radone = lbonus[line[i]].length;
          b->angmom[2] += LINERTIA*rmass[i] * radone*radone * omega[i][2];
        }
      }
      if (eflags[i] & ANGMOM) {
        acm = b->angmom;
        acm[0] += angmom[i][0];
        acm[1] += angmom[i][1];
        acm[2] += angmom[i][2];
      }
    }
  }

  // reverse communicate vcm, angmom of all bodies

  commflag = VCM_ANGMOM;
  comm->reverse_comm_fix(this,6);

  // normalize velocity of COM

  for (ibody = 0; ibody < nlocal_body; ibody++) {
    vcm = body[ibody].vcm;
    vcm[0] /= body[ibody].mass;
    vcm[1] /= body[ibody].mass;
    vcm[2] /= body[ibody].mass;
  }
}

/* ----------------------------------------------------------------------
   read per rigid body info from user-provided file
   which = 0 to read everything except 6 moments of inertia
   which = 1 to read just 6 moments of inertia
   flag inbody = 0 for local bodies this proc initializes from file
   nlines = # of lines of rigid body info, 0 is OK
   one line = rigid-ID mass xcm ycm zcm ixx iyy izz ixy ixz iyz
              vxcm vycm vzcm lx ly lz
   where rigid-ID = mol-ID for fix rigid/small
------------------------------------------------------------------------- */

void FixRigidSmall::readfile(int which, double **array, int *inbody)
{
  int i,j,m,nchunk,eofflag,nlines,xbox,ybox,zbox;
  tagint id;
  FILE *fp;
  char *eof,*start,*next,*buf;
  char line[MAXLINE];

  // create local hash with key/value pairs
  // key = mol ID of bodies my atoms own
  // value = index into local body array

  int nlocal = atom->nlocal;

  std::map<tagint,int> hash;
  for (i = 0; i < nlocal; i++)
    if (bodyown[i] >= 0) hash[atom->molecule[i]] = bodyown[i];

  // open file and read header

  if (me == 0) {
    fp = fopen(inpfile,"r");
    if (fp == nullptr)
      error->one(FLERR,fmt::format("Cannot open fix rigid/small file {}: {}",
                                   inpfile,utils::getsyserror()));
    while (1) {
      eof = fgets(line,MAXLINE,fp);
      if (eof == nullptr)
        error->one(FLERR,"Unexpected end of fix rigid/small file");
      start = &line[strspn(line," \t\n\v\f\r")];
      if (*start != '\0' && *start != '#') break;
    }

    sscanf(line,"%d",&nlines);
  }

  MPI_Bcast(&nlines,1,MPI_INT,0,world);

  char *buffer = new char[CHUNK*MAXLINE];
  char **values = new char*[ATTRIBUTE_PERBODY];

  int nread = 0;
  while (nread < nlines) {
    nchunk = MIN(nlines-nread,CHUNK);
    eofflag = comm->read_lines_from_file(fp,nchunk,MAXLINE,buffer);
    if (eofflag) error->all(FLERR,"Unexpected end of fix rigid/small file");

    buf = buffer;
    next = strchr(buf,'\n');
    *next = '\0';
    int nwords = utils::trim_and_count_words(buf);
    *next = '\n';

    if (nwords != ATTRIBUTE_PERBODY)
      error->all(FLERR,"Incorrect rigid body format in fix rigid/small file");

    // loop over lines of rigid body attributes
    // tokenize the line into values
    // id = rigid body ID = mol-ID
    // for which = 0, store all but inertia directly in body struct
    // for which = 1, store inertia tensor array, invert 3,4,5 values to Voigt

    for (int i = 0; i < nchunk; i++) {
      next = strchr(buf,'\n');

      values[0] = strtok(buf," \t\n\r\f");
      for (j = 1; j < nwords; j++)
        values[j] = strtok(nullptr," \t\n\r\f");

      id = ATOTAGINT(values[0]);
      if (id <= 0 || id > maxmol)
        error->all(FLERR,"Invalid rigid body ID in fix rigid/small file");
      if (hash.find(id) == hash.end()) {
        buf = next + 1;
        continue;
      }
      m = hash[id];
      inbody[m] = 1;

      if (which == 0) {
        body[m].mass = atof(values[1]);
        body[m].xcm[0] = atof(values[2]);
        body[m].xcm[1] = atof(values[3]);
        body[m].xcm[2] = atof(values[4]);
        body[m].vcm[0] = atof(values[11]);
        body[m].vcm[1] = atof(values[12]);
        body[m].vcm[2] = atof(values[13]);
        body[m].angmom[0] = atof(values[14]);
        body[m].angmom[1] = atof(values[15]);
        body[m].angmom[2] = atof(values[16]);
        xbox = atoi(values[17]);
        ybox = atoi(values[18]);
        zbox = atoi(values[19]);
        body[m].image = ((imageint) (xbox + IMGMAX) & IMGMASK) |
          (((imageint) (ybox + IMGMAX) & IMGMASK) << IMGBITS) |
          (((imageint) (zbox + IMGMAX) & IMGMASK) << IMG2BITS);
      } else {
        array[m][0] = atof(values[5]);
        array[m][1] = atof(values[6]);
        array[m][2] = atof(values[7]);
        array[m][3] = atof(values[10]);
        array[m][4] = atof(values[9]);
        array[m][5] = atof(values[8]);
      }

      buf = next + 1;
    }

    nread += nchunk;
  }

  if (me == 0) fclose(fp);

  delete [] buffer;
  delete [] values;
}

/* ----------------------------------------------------------------------
   write out restart info for mass, COM, inertia tensor to file
   identical format to inpfile option, so info can be read in when restarting
   each proc contributes info for rigid bodies it owns
------------------------------------------------------------------------- */

void FixRigidSmall::write_restart_file(const char *file)
{
  FILE *fp;

  // do not write file if bodies have not yet been initialized

  if (!setupflag) return;

  // proc 0 opens file and writes header

  if (me == 0) {
    auto outfile = std::string(file) + ".rigid";
    fp = fopen(outfile.c_str(),"w");
    if (fp == nullptr)
      error->one(FLERR,fmt::format("Cannot open fix rigid restart file {}: {}",
                                   outfile,utils::getsyserror()));

    fmt::print(fp,"# fix rigid mass, COM, inertia tensor info for "
               "{} bodies on timestep {}\n\n",nbody,update->ntimestep);
    fmt::print(fp,"{}\n",nbody);
  }

  // communication buffer for all my rigid body info
  // max_size = largest buffer needed by any proc
  // ncol = # of values per line in output file

  int ncol = ATTRIBUTE_PERBODY;
  int sendrow = nlocal_body;
  int maxrow;
  MPI_Allreduce(&sendrow,&maxrow,1,MPI_INT,MPI_MAX,world);

  double **buf;
  if (me == 0) memory->create(buf,MAX(1,maxrow),ncol,"rigid/small:buf");
  else memory->create(buf,MAX(1,sendrow),ncol,"rigid/small:buf");

  // pack my rigid body info into buf
  // compute I tensor against xyz axes from diagonalized I and current quat
  // Ispace = P Idiag P_transpose
  // P is stored column-wise in exyz_space

  double p[3][3],pdiag[3][3],ispace[3][3];

  for (int i = 0; i < nlocal_body; i++) {
    MathExtra::col2mat(body[i].ex_space,body[i].ey_space,body[i].ez_space,p);
    MathExtra::times3_diag(p,body[i].inertia,pdiag);
    MathExtra::times3_transpose(pdiag,p,ispace);

    buf[i][0] = atom->molecule[body[i].ilocal];
    buf[i][1] = body[i].mass;
    buf[i][2] = body[i].xcm[0];
    buf[i][3] = body[i].xcm[1];
    buf[i][4] = body[i].xcm[2];
    buf[i][5] = ispace[0][0];
    buf[i][6] = ispace[1][1];
    buf[i][7] = ispace[2][2];
    buf[i][8] = ispace[0][1];
    buf[i][9] = ispace[0][2];
    buf[i][10] = ispace[1][2];
    buf[i][11] = body[i].vcm[0];
    buf[i][12] = body[i].vcm[1];
    buf[i][13] = body[i].vcm[2];
    buf[i][14] = body[i].angmom[0];
    buf[i][15] = body[i].angmom[1];
    buf[i][16] = body[i].angmom[2];
    buf[i][17] = (body[i].image & IMGMASK) - IMGMAX;
    buf[i][18] = (body[i].image >> IMGBITS & IMGMASK) - IMGMAX;
    buf[i][19] = (body[i].image >> IMG2BITS) - IMGMAX;
  }

  // write one chunk of rigid body info per proc to file
  // proc 0 pings each proc, receives its chunk, writes to file
  // all other procs wait for ping, send their chunk to proc 0

  int tmp,recvrow;

  if (me == 0) {
    MPI_Status status;
    MPI_Request request;
    for (int iproc = 0; iproc < nprocs; iproc++) {
      if (iproc) {
        MPI_Irecv(&buf[0][0],maxrow*ncol,MPI_DOUBLE,iproc,0,world,&request);
        MPI_Send(&tmp,0,MPI_INT,iproc,0,world);
        MPI_Wait(&request,&status);
        MPI_Get_count(&status,MPI_DOUBLE,&recvrow);
        recvrow /= ncol;
      } else recvrow = sendrow;

      for (int i = 0; i < recvrow; i++)
        fprintf(fp,"%d %-1.16e %-1.16e %-1.16e %-1.16e "
                "%-1.16e %-1.16e %-1.16e %-1.16e %-1.16e %-1.16e "
                "%-1.16e %-1.16e %-1.16e %-1.16e %-1.16e %-1.16e %d %d %d\n",
                static_cast<int> (buf[i][0]),buf[i][1],
                buf[i][2],buf[i][3],buf[i][4],
                buf[i][5],buf[i][6],buf[i][7],
                buf[i][8],buf[i][9],buf[i][10],
                buf[i][11],buf[i][12],buf[i][13],
                buf[i][14],buf[i][15],buf[i][16],
                static_cast<int> (buf[i][17]),
                static_cast<int> (buf[i][18]),
                static_cast<int> (buf[i][19]));
    }

  } else {
    MPI_Recv(&tmp,0,MPI_INT,0,0,world,MPI_STATUS_IGNORE);
    MPI_Rsend(&buf[0][0],sendrow*ncol,MPI_DOUBLE,0,0,world);
  }

  // clean up and close file

  memory->destroy(buf);
  if (me == 0) fclose(fp);
}

/* ----------------------------------------------------------------------
   allocate local atom-based arrays
------------------------------------------------------------------------- */

void FixRigidSmall::grow_arrays(int nmax)
{
  memory->grow(bodyown,nmax,"rigid/small:bodyown");
  memory->grow(bodytag,nmax,"rigid/small:bodytag");
  memory->grow(atom2body,nmax,"rigid/small:atom2body");
  memory->grow(xcmimage,nmax,"rigid/small:xcmimage");
  memory->grow(displace,nmax,3,"rigid/small:displace");
  if (extended) {
    memory->grow(eflags,nmax,"rigid/small:eflags");
    if (orientflag) memory->grow(orient,nmax,orientflag,"rigid/small:orient");
    if (dorientflag) memory->grow(dorient,nmax,3,"rigid/small:dorient");
  }

  // check for regrow of vatom
  // must be done whether per-atom virial is accumulated on this step or not
  //   b/c this is only time grow_array() may be called
  // need to regrow b/c vatom is calculated before and after atom migration

  if (nmax > maxvatom) {
    maxvatom = atom->nmax;
    memory->grow(vatom,maxvatom,6,"fix:vatom");
  }
}

/* ----------------------------------------------------------------------
   copy values within local atom-based arrays
------------------------------------------------------------------------- */

void FixRigidSmall::copy_arrays(int i, int j, int delflag)
{
  bodytag[j] = bodytag[i];
  xcmimage[j] = xcmimage[i];
  displace[j][0] = displace[i][0];
  displace[j][1] = displace[i][1];
  displace[j][2] = displace[i][2];

  if (extended) {
    eflags[j] = eflags[i];
    for (int k = 0; k < orientflag; k++)
      orient[j][k] = orient[i][k];
    if (dorientflag) {
      dorient[j][0] = dorient[i][0];
      dorient[j][1] = dorient[i][1];
      dorient[j][2] = dorient[i][2];
    }
  }

  // must also copy vatom if per-atom virial calculated on this timestep
  // since vatom is calculated before and after atom migration

  if (vflag_atom)
    for (int k = 0; k < 6; k++)
      vatom[j][k] = vatom[i][k];

  // if deleting atom J via delflag and J owns a body, then delete it

  if (delflag && bodyown[j] >= 0) {
    bodyown[body[nlocal_body-1].ilocal] = bodyown[j];
    memcpy(&body[bodyown[j]],&body[nlocal_body-1],sizeof(Body));
    nlocal_body--;
  }

  // if atom I owns a body, reset I's body.ilocal to loc J
  // do NOT do this if self-copy (I=J) since I's body is already deleted

  if (bodyown[i] >= 0 && i != j) body[bodyown[i]].ilocal = j;
  bodyown[j] = bodyown[i];
}

/* ----------------------------------------------------------------------
   initialize one atom's array values, called when atom is created
------------------------------------------------------------------------- */

void FixRigidSmall::set_arrays(int i)
{
  bodyown[i] = -1;
  bodytag[i] = 0;
  atom2body[i] = -1;
  xcmimage[i] = 0;
  displace[i][0] = 0.0;
  displace[i][1] = 0.0;
  displace[i][2] = 0.0;

  // must also zero vatom if per-atom virial calculated on this timestep
  // since vatom is calculated before and after atom migration

  if (vflag_atom)
    for (int k = 0; k < 6; k++)
      vatom[i][k] = 0.0;
}

/* ----------------------------------------------------------------------
   initialize a molecule inserted by another fix, e.g. deposit or pour
   called when molecule is created
   nlocalprev = # of atoms on this proc before molecule inserted
   tagprev = atom ID previous to new atoms in the molecule
   xgeom = geometric center of new molecule
   vcm = COM velocity of new molecule
   quat = rotation of new molecule (around geometric center)
          relative to template in Molecule class
------------------------------------------------------------------------- */

void FixRigidSmall::set_molecule(int nlocalprev, tagint tagprev, int imol,
                                 double *xgeom, double *vcm, double *quat)
{
  int m;
  double ctr2com[3],ctr2com_rotate[3];
  double rotmat[3][3];

  // increment total # of rigid bodies

  nbody++;

  // loop over atoms I added for the new body

  int nlocal = atom->nlocal;
  if (nlocalprev == nlocal) return;

  tagint *tag = atom->tag;

  for (int i = nlocalprev; i < nlocal; i++) {
    bodytag[i] = tagprev + onemols[imol]->comatom;
    if (tag[i]-tagprev == onemols[imol]->comatom) bodyown[i] = nlocal_body;

    m = tag[i] - tagprev-1;
    displace[i][0] = onemols[imol]->dxbody[m][0];
    displace[i][1] = onemols[imol]->dxbody[m][1];
    displace[i][2] = onemols[imol]->dxbody[m][2];

    if (extended) {
      eflags[i] = 0;
      if (onemols[imol]->radiusflag) {
        eflags[i] |= SPHERE;
        eflags[i] |= OMEGA;
        eflags[i] |= TORQUE;
      }
    }

    if (bodyown[i] >= 0) {
      if (nlocal_body == nmax_body) grow_body();
      Body *b = &body[nlocal_body];
      b->mass = onemols[imol]->masstotal;

      // new COM = Q (onemols[imol]->xcm - onemols[imol]->center) + xgeom
      // Q = rotation matrix associated with quat

      MathExtra::quat_to_mat(quat,rotmat);
      MathExtra::sub3(onemols[imol]->com,onemols[imol]->center,ctr2com);
      MathExtra::matvec(rotmat,ctr2com,ctr2com_rotate);
      MathExtra::add3(ctr2com_rotate,xgeom,b->xcm);

      b->vcm[0] = vcm[0];
      b->vcm[1] = vcm[1];
      b->vcm[2] = vcm[2];
      b->inertia[0] = onemols[imol]->inertia[0];
      b->inertia[1] = onemols[imol]->inertia[1];
      b->inertia[2] = onemols[imol]->inertia[2];

      // final quat is product of insertion quat and original quat
      // true even if insertion rotation was not around COM

      MathExtra::quatquat(quat,onemols[imol]->quat,b->quat);
      MathExtra::q_to_exyz(b->quat,b->ex_space,b->ey_space,b->ez_space);

      b->angmom[0] = b->angmom[1] = b->angmom[2] = 0.0;
      b->omega[0] = b->omega[1] = b->omega[2] = 0.0;
      b->conjqm[0] = b->conjqm[1] = b->conjqm[2] = b->conjqm[3] = 0.0;

      b->image = ((imageint) IMGMAX << IMG2BITS) |
        ((imageint) IMGMAX << IMGBITS) | IMGMAX;
      b->ilocal = i;
      nlocal_body++;
    }
  }
}

/* ----------------------------------------------------------------------
   pack values in local atom-based arrays for exchange with another proc
------------------------------------------------------------------------- */

int FixRigidSmall::pack_exchange(int i, double *buf)
{
  buf[0] = ubuf(bodytag[i]).d;
  buf[1] = ubuf(xcmimage[i]).d;
  buf[2] = displace[i][0];
  buf[3] = displace[i][1];
  buf[4] = displace[i][2];

  // extended attribute info

  int m = 5;
  if (extended) {
    buf[m++] = eflags[i];
    for (int j = 0; j < orientflag; j++)
      buf[m++] = orient[i][j];
    if (dorientflag) {
      buf[m++] = dorient[i][0];
      buf[m++] = dorient[i][1];
      buf[m++] = dorient[i][2];
    }
  }

  // atom not in a rigid body

  if (!bodytag[i]) return m;

  // must also pack vatom if per-atom virial calculated on this timestep
  // since vatom is calculated before and after atom migration

  if (vflag_atom)
    for (int k = 0; k < 6; k++)
      buf[m++] = vatom[i][k];

  // atom does not own its rigid body

  if (bodyown[i] < 0) {
    buf[m++] = 0;
    return m;
  }

  // body info for atom that owns a rigid body

  buf[m++] = 1;
  memcpy(&buf[m],&body[bodyown[i]],sizeof(Body));
  m += bodysize;
  return m;
}

/* ----------------------------------------------------------------------
   unpack values in local atom-based arrays from exchange with another proc
------------------------------------------------------------------------- */

int FixRigidSmall::unpack_exchange(int nlocal, double *buf)
{
  bodytag[nlocal] = (tagint) ubuf(buf[0]).i;
  xcmimage[nlocal] = (imageint) ubuf(buf[1]).i;
  displace[nlocal][0] = buf[2];
  displace[nlocal][1] = buf[3];
  displace[nlocal][2] = buf[4];

  // extended attribute info

  int m = 5;
  if (extended) {
    eflags[nlocal] = static_cast<int> (buf[m++]);
    for (int j = 0; j < orientflag; j++)
      orient[nlocal][j] = buf[m++];
    if (dorientflag) {
      dorient[nlocal][0] = buf[m++];
      dorient[nlocal][1] = buf[m++];
      dorient[nlocal][2] = buf[m++];
    }
  }

  // atom not in a rigid body

  if (!bodytag[nlocal]) {
    bodyown[nlocal] = -1;
    return m;
  }

  // must also unpack vatom if per-atom virial calculated on this timestep
  // since vatom is calculated before and after atom migration

  if (vflag_atom)
    for (int k = 0; k < 6; k++)
      vatom[nlocal][k] = buf[m++];

  // atom does not own its rigid body

  bodyown[nlocal] = static_cast<int> (buf[m++]);
  if (bodyown[nlocal] == 0) {
    bodyown[nlocal] = -1;
    return m;
  }

  // body info for atom that owns a rigid body

  if (nlocal_body == nmax_body) grow_body();
  memcpy(&body[nlocal_body],&buf[m],sizeof(Body));
  m += bodysize;
  body[nlocal_body].ilocal = nlocal;
  bodyown[nlocal] = nlocal_body++;

  return m;
}

/* ----------------------------------------------------------------------
   only pack body info if own or ghost atom owns the body
   for FULL_BODY, send 0/1 flag with every atom
------------------------------------------------------------------------- */

int FixRigidSmall::pack_forward_comm(int n, int *list, double *buf,
                                     int /*pbc_flag*/, int * /*pbc*/)
{
  int i,j;
  double *xcm,*vcm,*quat,*omega,*ex_space,*ey_space,*ez_space,*conjqm;

  int m = 0;

  if (commflag == INITIAL) {
    for (i = 0; i < n; i++) {
      j = list[i];
      if (bodyown[j] < 0) continue;
      xcm = body[bodyown[j]].xcm;
      buf[m++] = xcm[0];
      buf[m++] = xcm[1];
      buf[m++] = xcm[2];
      vcm = body[bodyown[j]].vcm;
      buf[m++] = vcm[0];
      buf[m++] = vcm[1];
      buf[m++] = vcm[2];
      quat = body[bodyown[j]].quat;
      buf[m++] = quat[0];
      buf[m++] = quat[1];
      buf[m++] = quat[2];
      buf[m++] = quat[3];
      omega = body[bodyown[j]].omega;
      buf[m++] = omega[0];
      buf[m++] = omega[1];
      buf[m++] = omega[2];
      ex_space = body[bodyown[j]].ex_space;
      buf[m++] = ex_space[0];
      buf[m++] = ex_space[1];
      buf[m++] = ex_space[2];
      ey_space = body[bodyown[j]].ey_space;
      buf[m++] = ey_space[0];
      buf[m++] = ey_space[1];
      buf[m++] = ey_space[2];
      ez_space = body[bodyown[j]].ez_space;
      buf[m++] = ez_space[0];
      buf[m++] = ez_space[1];
      buf[m++] = ez_space[2];
      conjqm = body[bodyown[j]].conjqm;
      buf[m++] = conjqm[0];
      buf[m++] = conjqm[1];
      buf[m++] = conjqm[2];
      buf[m++] = conjqm[3];
    }

  } else if (commflag == FINAL) {
    for (i = 0; i < n; i++) {
      j = list[i];
      if (bodyown[j] < 0) continue;
      vcm = body[bodyown[j]].vcm;
      buf[m++] = vcm[0];
      buf[m++] = vcm[1];
      buf[m++] = vcm[2];
      omega = body[bodyown[j]].omega;
      buf[m++] = omega[0];
      buf[m++] = omega[1];
      buf[m++] = omega[2];
      conjqm = body[bodyown[j]].conjqm;
      buf[m++] = conjqm[0];
      buf[m++] = conjqm[1];
      buf[m++] = conjqm[2];
      buf[m++] = conjqm[3];
    }

  } else if (commflag == FULL_BODY) {
    for (i = 0; i < n; i++) {
      j = list[i];
      if (bodyown[j] < 0) buf[m++] = 0;
      else {
        buf[m++] = 1;
        memcpy(&buf[m],&body[bodyown[j]],sizeof(Body));
        m += bodysize;
      }
    }
  }

  return m;
}

/* ----------------------------------------------------------------------
   only ghost atoms are looped over
   for FULL_BODY, store a new ghost body if this atom owns it
   for other commflag values, only unpack body info if atom owns it
------------------------------------------------------------------------- */

void FixRigidSmall::unpack_forward_comm(int n, int first, double *buf)
{
  int i,j,last;
  double *xcm,*vcm,*quat,*omega,*ex_space,*ey_space,*ez_space,*conjqm;

  int m = 0;
  last = first + n;

  if (commflag == INITIAL) {
    for (i = first; i < last; i++) {
      if (bodyown[i] < 0) continue;
      xcm = body[bodyown[i]].xcm;
      xcm[0] = buf[m++];
      xcm[1] = buf[m++];
      xcm[2] = buf[m++];
      vcm = body[bodyown[i]].vcm;
      vcm[0] = buf[m++];
      vcm[1] = buf[m++];
      vcm[2] = buf[m++];
      quat = body[bodyown[i]].quat;
      quat[0] = buf[m++];
      quat[1] = buf[m++];
      quat[2] = buf[m++];
      quat[3] = buf[m++];
      omega = body[bodyown[i]].omega;
      omega[0] = buf[m++];
      omega[1] = buf[m++];
      omega[2] = buf[m++];
      ex_space = body[bodyown[i]].ex_space;
      ex_space[0] = buf[m++];
      ex_space[1] = buf[m++];
      ex_space[2] = buf[m++];
      ey_space = body[bodyown[i]].ey_space;
      ey_space[0] = buf[m++];
      ey_space[1] = buf[m++];
      ey_space[2] = buf[m++];
      ez_space = body[bodyown[i]].ez_space;
      ez_space[0] = buf[m++];
      ez_space[1] = buf[m++];
      ez_space[2] = buf[m++];
      conjqm = body[bodyown[i]].conjqm;
      conjqm[0] = buf[m++];
      conjqm[1] = buf[m++];
      conjqm[2] = buf[m++];
      conjqm[3] = buf[m++];
    }

  } else if (commflag == FINAL) {
    for (i = first; i < last; i++) {
      if (bodyown[i] < 0) continue;
      vcm = body[bodyown[i]].vcm;
      vcm[0] = buf[m++];
      vcm[1] = buf[m++];
      vcm[2] = buf[m++];
      omega = body[bodyown[i]].omega;
      omega[0] = buf[m++];
      omega[1] = buf[m++];
      omega[2] = buf[m++];
      conjqm = body[bodyown[i]].conjqm;
      conjqm[0] = buf[m++];
      conjqm[1] = buf[m++];
      conjqm[2] = buf[m++];
      conjqm[3] = buf[m++];
    }

  } else if (commflag == FULL_BODY) {
    for (i = first; i < last; i++) {
      bodyown[i] = static_cast<int> (buf[m++]);
      if (bodyown[i] == 0) bodyown[i] = -1;
      else {
        j = nlocal_body + nghost_body;
        if (j == nmax_body) grow_body();
        memcpy(&body[j],&buf[m],sizeof(Body));
        m += bodysize;
        body[j].ilocal = i;
        bodyown[i] = j;
        nghost_body++;
      }
    }
  }
}

/* ----------------------------------------------------------------------
   only ghost atoms are looped over
   only pack body info if atom owns it
------------------------------------------------------------------------- */

int FixRigidSmall::pack_reverse_comm(int n, int first, double *buf)
{
  int i,j,m,last;
  double *fcm,*torque,*vcm,*angmom,*xcm;

  m = 0;
  last = first + n;

  if (commflag == FORCE_TORQUE) {
    for (i = first; i < last; i++) {
      if (bodyown[i] < 0) continue;
      fcm = body[bodyown[i]].fcm;
      buf[m++] = fcm[0];
      buf[m++] = fcm[1];
      buf[m++] = fcm[2];
      torque = body[bodyown[i]].torque;
      buf[m++] = torque[0];
      buf[m++] = torque[1];
      buf[m++] = torque[2];
    }

  } else if (commflag == VCM_ANGMOM) {
    for (i = first; i < last; i++) {
      if (bodyown[i] < 0) continue;
      vcm = body[bodyown[i]].vcm;
      buf[m++] = vcm[0];
      buf[m++] = vcm[1];
      buf[m++] = vcm[2];
      angmom = body[bodyown[i]].angmom;
      buf[m++] = angmom[0];
      buf[m++] = angmom[1];
      buf[m++] = angmom[2];
    }

  } else if (commflag == XCM_MASS) {
    for (i = first; i < last; i++) {
      if (bodyown[i] < 0) continue;
      xcm = body[bodyown[i]].xcm;
      buf[m++] = xcm[0];
      buf[m++] = xcm[1];
      buf[m++] = xcm[2];
      buf[m++] = body[bodyown[i]].mass;
    }

  } else if (commflag == ITENSOR) {
    for (i = first; i < last; i++) {
      if (bodyown[i] < 0) continue;
      j = bodyown[i];
      buf[m++] = itensor[j][0];
      buf[m++] = itensor[j][1];
      buf[m++] = itensor[j][2];
      buf[m++] = itensor[j][3];
      buf[m++] = itensor[j][4];
      buf[m++] = itensor[j][5];
    }

  } else if (commflag == DOF) {
    for (i = first; i < last; i++) {
      if (bodyown[i] < 0) continue;
      j = bodyown[i];
      buf[m++] = counts[j][0];
      buf[m++] = counts[j][1];
      buf[m++] = counts[j][2];
    }
  }

  return m;
}

/* ----------------------------------------------------------------------
   only unpack body info if own or ghost atom owns the body
------------------------------------------------------------------------- */

void FixRigidSmall::unpack_reverse_comm(int n, int *list, double *buf)
{
  int i,j,k;
  double *fcm,*torque,*vcm,*angmom,*xcm;

  int m = 0;

  if (commflag == FORCE_TORQUE) {
    for (i = 0; i < n; i++) {
      j = list[i];
      if (bodyown[j] < 0) continue;
      fcm = body[bodyown[j]].fcm;
      fcm[0] += buf[m++];
      fcm[1] += buf[m++];
      fcm[2] += buf[m++];
      torque = body[bodyown[j]].torque;
      torque[0] += buf[m++];
      torque[1] += buf[m++];
      torque[2] += buf[m++];
    }

  } else if (commflag == VCM_ANGMOM) {
    for (i = 0; i < n; i++) {
      j = list[i];
      if (bodyown[j] < 0) continue;
      vcm = body[bodyown[j]].vcm;
      vcm[0] += buf[m++];
      vcm[1] += buf[m++];
      vcm[2] += buf[m++];
      angmom = body[bodyown[j]].angmom;
      angmom[0] += buf[m++];
      angmom[1] += buf[m++];
      angmom[2] += buf[m++];
    }

  } else if (commflag == XCM_MASS) {
    for (i = 0; i < n; i++) {
      j = list[i];
      if (bodyown[j] < 0) continue;
      xcm = body[bodyown[j]].xcm;
      xcm[0] += buf[m++];
      xcm[1] += buf[m++];
      xcm[2] += buf[m++];
      body[bodyown[j]].mass += buf[m++];
    }

  } else if (commflag == ITENSOR) {
    for (i = 0; i < n; i++) {
      j = list[i];
      if (bodyown[j] < 0) continue;
      k = bodyown[j];
      itensor[k][0] += buf[m++];
      itensor[k][1] += buf[m++];
      itensor[k][2] += buf[m++];
      itensor[k][3] += buf[m++];
      itensor[k][4] += buf[m++];
      itensor[k][5] += buf[m++];
    }

  } else if (commflag == DOF) {
    for (i = 0; i < n; i++) {
      j = list[i];
      if (bodyown[j] < 0) continue;
      k = bodyown[j];
      counts[k][0] += static_cast<int> (buf[m++]);
      counts[k][1] += static_cast<int> (buf[m++]);
      counts[k][2] += static_cast<int> (buf[m++]);
    }
  }
}

/* ----------------------------------------------------------------------
   grow body data structure
------------------------------------------------------------------------- */

void FixRigidSmall::grow_body()
{
  nmax_body += DELTA_BODY;
  body = (Body *) memory->srealloc(body,nmax_body*sizeof(Body),
                                   "rigid/small:body");
}

/* ----------------------------------------------------------------------
   reset atom2body for all owned atoms
   do this via bodyown of atom that owns the body the owned atom is in
   atom2body values can point to original body or any image of the body
------------------------------------------------------------------------- */

void FixRigidSmall::reset_atom2body()
{
  int iowner;

  // iowner = index of atom that owns the body that atom I is in

  int nlocal = atom->nlocal;

  for (int i = 0; i < nlocal; i++) {
    atom2body[i] = -1;
    if (bodytag[i]) {
      iowner = atom->map(bodytag[i]);
      if (iowner == -1)
        error->one(FLERR,fmt::format("Rigid body atoms {} {} missing on "
                                     "proc {} at step {}",atom->tag[i],
                                     bodytag[i],comm->me,update->ntimestep));

      atom2body[i] = bodyown[iowner];
    }
  }
}

/* ---------------------------------------------------------------------- */

void FixRigidSmall::reset_dt()
{
  dtv = update->dt;
  dtf = 0.5 * update->dt * force->ftm2v;
  dtq = 0.5 * update->dt;
}

/* ----------------------------------------------------------------------
   zero linear momentum of each rigid body
   set Vcm to 0.0, then reset velocities of particles via set_v()
------------------------------------------------------------------------- */

void FixRigidSmall::zero_momentum()
{
  double *vcm;
  for (int ibody = 0; ibody < nlocal_body+nghost_body; ibody++) {
    vcm = body[ibody].vcm;
    vcm[0] = vcm[1] = vcm[2] = 0.0;
  }

  // forward communicate of vcm to all ghost copies

  commflag = FINAL;
  comm->forward_comm_fix(this,10);

  // set velocity of atoms in rigid bodues

  evflag = 0;
  set_v();
}

/* ----------------------------------------------------------------------
   zero angular momentum of each rigid body
   set angmom/omega to 0.0, then reset velocities of particles via set_v()
------------------------------------------------------------------------- */

void FixRigidSmall::zero_rotation()
{
  double *angmom,*omega;
  for (int ibody = 0; ibody < nlocal_body+nghost_body; ibody++) {
    angmom = body[ibody].angmom;
    angmom[0] = angmom[1] = angmom[2] = 0.0;
    omega = body[ibody].omega;
    omega[0] = omega[1] = omega[2] = 0.0;
  }

  // forward communicate of omega to all ghost copies

  commflag = FINAL;
  comm->forward_comm_fix(this,10);

  // set velocity of atoms in rigid bodues

  evflag = 0;
  set_v();
}

/* ---------------------------------------------------------------------- */

int FixRigidSmall::modify_param(int narg, char **arg)
{
  if (strcmp(arg[0],"bodyforces") == 0) {
    if (narg < 2) error->all(FLERR,"Illegal fix_modify command");
    if (strcmp(arg[1],"early") == 0) earlyflag = 1;
    else if (strcmp(arg[1],"late") == 0) earlyflag = 0;
    else error->all(FLERR,"Illegal fix_modify command");

    // reset fix mask
    // must do here and not in init,
    // since modify.cpp::init() uses fix masks before calling fix::init()

    for (int i = 0; i < modify->nfix; i++)
      if (strcmp(modify->fix[i]->id,id) == 0) {
        if (earlyflag) modify->fmask[i] |= POST_FORCE;
        else if (!langflag) modify->fmask[i] &= ~POST_FORCE;
        break;
      }

    return 2;
  }

  return 0;
}

/* ---------------------------------------------------------------------- */

void *FixRigidSmall::extract(const char *str, int &dim)
{
  dim = 0;

  if (strcmp(str,"body") == 0) {
    if (!setupflag) return nullptr;
    dim = 1;
    return atom2body;
  }

  if (strcmp(str,"onemol") == 0) {
    dim = 0;
    return onemols;
  }

  // return vector of rigid body masses, for owned+ghost bodies
  // used by granular pair styles, indexed by atom2body

  if (strcmp(str,"masstotal") == 0) {
    if (!setupflag) return nullptr;
    dim = 1;

    if (nmax_mass < nmax_body) {
      memory->destroy(mass_body);
      nmax_mass = nmax_body;
      memory->create(mass_body,nmax_mass,"rigid:mass_body");
    }

    int n = nlocal_body + nghost_body;
    for (int i = 0; i < n; i++)
      mass_body[i] = body[i].mass;

    return mass_body;
  }

  return nullptr;
}

/* ----------------------------------------------------------------------
   return translational KE for all rigid bodies
   KE = 1/2 M Vcm^2
   sum local body results across procs
------------------------------------------------------------------------- */

double FixRigidSmall::extract_ke()
{
  double *vcm;

  double ke = 0.0;
  for (int i = 0; i < nlocal_body; i++) {
    vcm = body[i].vcm;
    ke += body[i].mass * (vcm[0]*vcm[0] + vcm[1]*vcm[1] + vcm[2]*vcm[2]);
  }

  double keall;
  MPI_Allreduce(&ke,&keall,1,MPI_DOUBLE,MPI_SUM,world);

  return 0.5*keall;
}

/* ----------------------------------------------------------------------
   return rotational KE for all rigid bodies
   Erotational = 1/2 I wbody^2
------------------------------------------------------------------------- */

double FixRigidSmall::extract_erotational()
{
  double wbody[3],rot[3][3];
  double *inertia;

  double erotate = 0.0;
  for (int i = 0; i < nlocal_body; i++) {

    // for Iw^2 rotational term, need wbody = angular velocity in body frame
    // not omega = angular velocity in space frame

    inertia = body[i].inertia;
    MathExtra::quat_to_mat(body[i].quat,rot);
    MathExtra::transpose_matvec(rot,body[i].angmom,wbody);
    if (inertia[0] == 0.0) wbody[0] = 0.0;
    else wbody[0] /= inertia[0];
    if (inertia[1] == 0.0) wbody[1] = 0.0;
    else wbody[1] /= inertia[1];
    if (inertia[2] == 0.0) wbody[2] = 0.0;
    else wbody[2] /= inertia[2];

    erotate += inertia[0]*wbody[0]*wbody[0] + inertia[1]*wbody[1]*wbody[1] +
      inertia[2]*wbody[2]*wbody[2];
  }

  double erotateall;
  MPI_Allreduce(&erotate,&erotateall,1,MPI_DOUBLE,MPI_SUM,world);

  return 0.5*erotateall;
}

/* ----------------------------------------------------------------------
   return temperature of collection of rigid bodies
   non-active DOF are removed by fflag/tflag and in tfactor
------------------------------------------------------------------------- */

double FixRigidSmall::compute_scalar()
{
  double wbody[3],rot[3][3];

  double *vcm,*inertia;

  double t = 0.0;

  for (int i = 0; i < nlocal_body; i++) {
    vcm = body[i].vcm;
    t += body[i].mass * (vcm[0]*vcm[0] + vcm[1]*vcm[1] + vcm[2]*vcm[2]);

    // for Iw^2 rotational term, need wbody = angular velocity in body frame
    // not omega = angular velocity in space frame

    inertia = body[i].inertia;
    MathExtra::quat_to_mat(body[i].quat,rot);
    MathExtra::transpose_matvec(rot,body[i].angmom,wbody);
    if (inertia[0] == 0.0) wbody[0] = 0.0;
    else wbody[0] /= inertia[0];
    if (inertia[1] == 0.0) wbody[1] = 0.0;
    else wbody[1] /= inertia[1];
    if (inertia[2] == 0.0) wbody[2] = 0.0;
    else wbody[2] /= inertia[2];

    t += inertia[0]*wbody[0]*wbody[0] + inertia[1]*wbody[1]*wbody[1] +
      inertia[2]*wbody[2]*wbody[2];
  }

  double tall;
  MPI_Allreduce(&t,&tall,1,MPI_DOUBLE,MPI_SUM,world);

  double tfactor = force->mvv2e / ((6.0*nbody - nlinear) * force->boltz);
  tall *= tfactor;
  return tall;
}

/* ----------------------------------------------------------------------
   memory usage of local atom-based arrays
------------------------------------------------------------------------- */

double FixRigidSmall::memory_usage()
{
  int nmax = atom->nmax;
  double bytes = (double)nmax*2 * sizeof(int);
  bytes += (double)nmax * sizeof(imageint);
  bytes += (double)nmax*3 * sizeof(double);
  bytes += (double)maxvatom*6 * sizeof(double);     // vatom
  if (extended) {
    bytes += (double)nmax * sizeof(int);
    if (orientflag) bytes = nmax*orientflag * sizeof(double);
    if (dorientflag) bytes = nmax*3 * sizeof(double);
  }
  bytes += (double)nmax_body * sizeof(Body);
  return bytes;
}

/* ----------------------------------------------------------------------
   debug method for sanity checking of atom/body data pointers
------------------------------------------------------------------------- */

/*
void FixRigidSmall::check(int flag)
{
  for (int i = 0; i < atom->nlocal; i++) {
    if (bodyown[i] >= 0) {
      if (bodytag[i] != atom->tag[i]) {
        printf("Proc %d, step %ld, flag %d\n",comm->me,update->ntimestep,flag);
        errorx->one(FLERR,"BAD AAA");
      }
      if (bodyown[i] < 0 || bodyown[i] >= nlocal_body) {
        printf("Proc %d, step %ld, flag %d\n",comm->me,update->ntimestep,flag);
        errorx->one(FLERR,"BAD BBB");
      }
      if (atom2body[i] != bodyown[i]) {
        printf("Proc %d, step %ld, flag %d\n",comm->me,update->ntimestep,flag);
        errorx->one(FLERR,"BAD CCC");
      }
      if (body[bodyown[i]].ilocal != i) {
        printf("Proc %d, step %ld, flag %d\n",comm->me,update->ntimestep,flag);
        errorx->one(FLERR,"BAD DDD");
      }
    }
  }

  for (int i = 0; i < atom->nlocal; i++) {
    if (bodyown[i] < 0 && bodytag[i] > 0) {
      if (atom2body[i] < 0 || atom2body[i] >= nlocal_body+nghost_body) {
        printf("Proc %d, step %ld, flag %d\n",comm->me,update->ntimestep,flag);
        errorx->one(FLERR,"BAD EEE");
      }
      if (bodytag[i] != atom->tag[body[atom2body[i]].ilocal]) {
        printf("Proc %d, step %ld, flag %d\n",comm->me,update->ntimestep,flag);
        errorx->one(FLERR,"BAD FFF");
      }
    }
  }

  for (int i = atom->nlocal; i < atom->nlocal + atom->nghost; i++) {
    if (bodyown[i] >= 0) {
      if (bodyown[i] < nlocal_body ||
          bodyown[i] >= nlocal_body+nghost_body) {
        printf("Values %d %d: %d %d %d\n",
               i,atom->tag[i],bodyown[i],nlocal_body,nghost_body);
        printf("Proc %d, step %ld, flag %d\n",comm->me,update->ntimestep,flag);
        errorx->one(FLERR,"BAD GGG");
      }
      if (body[bodyown[i]].ilocal != i) {
        printf("Proc %d, step %ld, flag %d\n",comm->me,update->ntimestep,flag);
        errorx->one(FLERR,"BAD HHH");
      }
    }
  }

  for (int i = 0; i < nlocal_body; i++) {
    if (body[i].ilocal < 0 || body[i].ilocal >= atom->nlocal) {
      printf("Proc %d, step %ld, flag %d\n",comm->me,update->ntimestep,flag);
      errorx->one(FLERR,"BAD III");
    }
    if (bodytag[body[i].ilocal] != atom->tag[body[i].ilocal] ||
        bodyown[body[i].ilocal] != i) {
      printf("Proc %d, step %ld, flag %d\n",comm->me,update->ntimestep,flag);
      errorx->one(FLERR,"BAD JJJ");
    }
  }

  for (int i = nlocal_body; i < nlocal_body + nghost_body; i++) {
    if (body[i].ilocal < atom->nlocal ||
        body[i].ilocal >= atom->nlocal + atom->nghost) {
      printf("Proc %d, step %ld, flag %d\n",comm->me,update->ntimestep,flag);
      errorx->one(FLERR,"BAD KKK");
    }
    if (bodyown[body[i].ilocal] != i) {
      printf("Proc %d, step %ld, flag %d\n",comm->me,update->ntimestep,flag);
      errorx->one(FLERR,"BAD LLL");
    }
  }
}
*/<|MERGE_RESOLUTION|>--- conflicted
+++ resolved
@@ -37,11 +37,8 @@
 #include "update.h"
 #include "variable.h"
 
-<<<<<<< HEAD
-=======
 #include <cmath>
 #include <cstring>
->>>>>>> 2a26ce7a
 #include <map>
 #include <utility>
 
