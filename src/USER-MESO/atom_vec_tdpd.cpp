/* ----------------------------------------------------------------------
   LAMMPS - Large-scale Atomic/Molecular Massively Parallel Simulator
   http://lammps.sandia.gov, Sandia National Laboratories
   Steve Plimpton, sjplimp@sandia.gov

   Copyright (2003) Sandia Corporation.  Under the terms of Contract
   DE-AC04-94AL85000 with Sandia Corporation, the U.S. Government retains
   certain rights in this software.  This software is distributed under
   the GNU General Public License.

   See the README file in the top-level LAMMPS directory.
------------------------------------------------------------------------- */

#include <cstring>
#include <cstdlib>
#include "atom_vec_tdpd.h"
#include "atom.h"
#include "comm.h"
#include "force.h"
#include "domain.h"
#include "modify.h"
#include "fix.h"
#include "update.h"
#include "memory.h"
#include "error.h"
<<<<<<< HEAD
=======
#include "input.h"
#include "utils.h"
>>>>>>> c2f5e4ce

using namespace LAMMPS_NS;

/* ---------------------------------------------------------------------- */

AtomVecTDPD::AtomVecTDPD(LAMMPS *lmp) : AtomVec(lmp)
{
  if(strcmp(update->unit_style,"lj") != 0)
    error->all(FLERR,"Atom style edpd requires lj units");

  molecular = 0;
  mass_type = 1;
  forceclearflag = 1;

  comm_x_only = comm_f_only = 0;
  comm->ghost_velocity = 1;

  cc_species = 0;     // for now, reset in process_args()

  size_forward = 3 + cc_species + 3; //vest[3]
  size_reverse = 3 + cc_species;
  size_border = 6 + cc_species + 3;  //vest[3]
  size_velocity = 3;
  // for data_atom, we read id + type + xyz[3] + cc[i] where i=1,cc_species
  size_data_atom = 5 + cc_species;
  size_data_vel = 4;
  xcol_data = 3;

  atom->tdpd_flag = 1;
  atom->vest_flag = 1;
}

/* ----------------------------------------------------------------------
   process additional args
   single arg = number of cc_species
------------------------------------------------------------------------- */

void AtomVecTDPD::process_args(int narg, char **arg)
{
  if (narg < 1) error->all(FLERR,"Invalid atom_style tdpd command");

  atom->cc_species = force->inumeric(FLERR,arg[0]);
  cc_species = atom->cc_species;

  // reset sizes that depend on cc_species

  size_forward = 3 + cc_species + 3;
  size_reverse = 3 + cc_species;
  size_border = 6 + cc_species + 3;
  size_data_atom = 5 + cc_species;
}

/* ----------------------------------------------------------------------
   grow atom arrays
   n = 0 grows arrays by a chunk
   n > 0 allocates arrays to size n
------------------------------------------------------------------------- */

void AtomVecTDPD::grow(int n)
{
  if (n == 0) grow_nmax();
  else nmax = n;
  atom->nmax = nmax;
  if (nmax < 0 || nmax > MAXSMALLINT)
    error->one(FLERR,"Per-processor system is too big");

  tag = memory->grow(atom->tag,nmax,"atom:tag");
  type = memory->grow(atom->type,nmax,"atom:type");
  mask = memory->grow(atom->mask,nmax,"atom:mask");
  image = memory->grow(atom->image,nmax,"atom:image");
  x = memory->grow(atom->x,nmax,3,"atom:x");
  v = memory->grow(atom->v,nmax,3,"atom:v");
  f = memory->grow(atom->f,nmax*comm->nthreads,3,"atom:f");
  cc = memory->grow(atom->cc,nmax*comm->nthreads,cc_species,"atom:cc");
  cc_flux = memory->grow(atom->cc_flux,nmax*comm->nthreads,cc_species,
                         "atom:cc_flux");
  vest = memory->grow(atom->vest, nmax, 3, "atom:vest");

  if (atom->nextra_grow)
    for (int iextra = 0; iextra < atom->nextra_grow; iextra++)
      modify->fix[atom->extra_grow[iextra]]->grow_arrays(nmax);
}

/* ----------------------------------------------------------------------
   reset local array ptrs
------------------------------------------------------------------------- */

void AtomVecTDPD::grow_reset()
{
  tag = atom->tag; type = atom->type;
  mask = atom->mask; image = atom->image;
  x = atom->x; v = atom->v; f = atom->f;
  cc = atom->cc; cc_flux = atom->cc_flux;
  vest = atom->vest;
}

/* ----------------------------------------------------------------------
   copy atom I info to atom J
------------------------------------------------------------------------- */

void AtomVecTDPD::copy(int i, int j, int delflag)
{
  tag[j] = tag[i];
  type[j] = type[i];
  mask[j] = mask[i];
  image[j] = image[i];
  x[j][0] = x[i][0];
  x[j][1] = x[i][1];
  x[j][2] = x[i][2];
  v[j][0] = v[i][0];
  v[j][1] = v[i][1];
  v[j][2] = v[i][2];

  for(int k = 0; k < cc_species; k++)
    cc[j][k] = cc[i][k];

  vest[j][0] = vest[i][0];
  vest[j][1] = vest[i][1];
  vest[j][2] = vest[i][2];

  if (atom->nextra_grow)
    for (int iextra = 0; iextra < atom->nextra_grow; iextra++)
      modify->fix[atom->extra_grow[iextra]]->copy_arrays(i,j,delflag);
}


void AtomVecTDPD::force_clear(int n, size_t nbytes)
{
  memset(&cc_flux[n][0],0,cc_species*nbytes);
}


/* ---------------------------------------------------------------------- */

int AtomVecTDPD::pack_comm(int n, int *list, double *buf,
                             int pbc_flag, int *pbc)
{
  int i,j,k,m;
  double dx,dy,dz;

  m = 0;
  if (pbc_flag == 0) {
    for (i = 0; i < n; i++) {
      j = list[i];
      buf[m++] = x[j][0];
      buf[m++] = x[j][1];
      buf[m++] = x[j][2];

      for(k = 0; k < cc_species; k++)
        buf[m++] = cc[j][k];

      buf[m++] = vest[j][0];
      buf[m++] = vest[j][1];
      buf[m++] = vest[j][2];
    }
  } else {
    if (domain->triclinic == 0) {
      dx = pbc[0]*domain->xprd;
      dy = pbc[1]*domain->yprd;
      dz = pbc[2]*domain->zprd;
    } else {
      dx = pbc[0]*domain->xprd + pbc[5]*domain->xy + pbc[4]*domain->xz;
      dy = pbc[1]*domain->yprd + pbc[3]*domain->yz;
      dz = pbc[2]*domain->zprd;
    }
    for (i = 0; i < n; i++) {
      j = list[i];
      buf[m++] = x[j][0] + dx;
      buf[m++] = x[j][1] + dy;
      buf[m++] = x[j][2] + dz;

      for(k = 0; k < cc_species; k++)
        buf[m++] = cc[j][k];

      buf[m++] = vest[j][0];
      buf[m++] = vest[j][1];
      buf[m++] = vest[j][2];
    }
  }
  return m;
}

/* ---------------------------------------------------------------------- */

int AtomVecTDPD::pack_comm_vel(int n, int *list, double *buf,
                                 int pbc_flag, int *pbc)
{
  int i,j,k,m;
  double dx,dy,dz,dvx,dvy,dvz;

  m = 0;
  if (pbc_flag == 0) {
    for (i = 0; i < n; i++) {
      j = list[i];
      buf[m++] = x[j][0];
      buf[m++] = x[j][1];
      buf[m++] = x[j][2];
      buf[m++] = v[j][0];
      buf[m++] = v[j][1];
      buf[m++] = v[j][2];

      for(k = 0; k < cc_species; k++)
        buf[m++] = cc[j][k];

      buf[m++] = vest[j][0];
      buf[m++] = vest[j][1];
      buf[m++] = vest[j][2];
    }
  } else {
    if (domain->triclinic == 0) {
      dx = pbc[0]*domain->xprd;
      dy = pbc[1]*domain->yprd;
      dz = pbc[2]*domain->zprd;
    } else {
      dx = pbc[0]*domain->xprd + pbc[5]*domain->xy + pbc[4]*domain->xz;
      dy = pbc[1]*domain->yprd + pbc[3]*domain->yz;
      dz = pbc[2]*domain->zprd;
    }
    if (!deform_vremap) {
      for (i = 0; i < n; i++) {
        j = list[i];
        buf[m++] = x[j][0] + dx;
        buf[m++] = x[j][1] + dy;
        buf[m++] = x[j][2] + dz;
        buf[m++] = v[j][0];
        buf[m++] = v[j][1];
        buf[m++] = v[j][2];

        for(k = 0; k < cc_species; k++)
          buf[m++] = cc[j][k];

        buf[m++] = vest[j][0];
        buf[m++] = vest[j][1];
        buf[m++] = vest[j][2];
      }
    } else {
      dvx = pbc[0]*h_rate[0] + pbc[5]*h_rate[5] + pbc[4]*h_rate[4];
      dvy = pbc[1]*h_rate[1] + pbc[3]*h_rate[3];
      dvz = pbc[2]*h_rate[2];
      for (i = 0; i < n; i++) {
        j = list[i];
        buf[m++] = x[j][0] + dx;
        buf[m++] = x[j][1] + dy;
        buf[m++] = x[j][2] + dz;
        if (mask[i] & deform_groupbit) {
          buf[m++] = v[j][0] + dvx;
          buf[m++] = v[j][1] + dvy;
          buf[m++] = v[j][2] + dvz;
        } else {
          buf[m++] = v[j][0];
          buf[m++] = v[j][1];
          buf[m++] = v[j][2];
        }
        for(k = 0; k < cc_species; k++)
          buf[m++] = cc[j][k];

        buf[m++] = vest[j][0];
        buf[m++] = vest[j][1];
        buf[m++] = vest[j][2];
      }
    }
  }
  return m;
}

/* ---------------------------------------------------------------------- */

void AtomVecTDPD::unpack_comm(int n, int first, double *buf)
{
  int i,m,last;

  m = 0;
  last = first + n;
  for (i = first; i < last; i++) {
    x[i][0] = buf[m++];
    x[i][1] = buf[m++];
    x[i][2] = buf[m++];

    for(int k = 0; k < cc_species; k++)
        cc[i][k] = buf[m++];

    vest[i][0] = buf[m++];
    vest[i][1] = buf[m++];
    vest[i][2] = buf[m++];
  }
}

/* ---------------------------------------------------------------------- */

void AtomVecTDPD::unpack_comm_vel(int n, int first, double *buf)
{
  int i,m,last;

  m = 0;
  last = first + n;
  for (i = first; i < last; i++) {
    x[i][0] = buf[m++];
    x[i][1] = buf[m++];
    x[i][2] = buf[m++];
    v[i][0] = buf[m++];
    v[i][1] = buf[m++];
    v[i][2] = buf[m++];
    for(int k = 0; k < cc_species; k++)
        cc[i][k] = buf[m++];

    vest[i][0] = buf[m++];
    vest[i][1] = buf[m++];
    vest[i][2] = buf[m++];
  }
}

/* ---------------------------------------------------------------------- */

int AtomVecTDPD::pack_reverse(int n, int first, double *buf)
{
  int i,m,last;

  m = 0;
  last = first + n;
  for (i = first; i < last; i++) {
    buf[m++] = f[i][0];
    buf[m++] = f[i][1];
    buf[m++] = f[i][2];
    for(int k = 0; k < cc_species; k++)
       buf[m++] = cc_flux[i][k];
  }
  return m;
}

/* ---------------------------------------------------------------------- */

void AtomVecTDPD::unpack_reverse(int n, int *list, double *buf)
{
  int i,j,m;

  m = 0;
  for (i = 0; i < n; i++) {
    j = list[i];
    f[j][0] += buf[m++];
    f[j][1] += buf[m++];
    f[j][2] += buf[m++];
    for(int k = 0; k < cc_species; k++)
        cc_flux[j][k] += buf[m++];
  }
}

/* ---------------------------------------------------------------------- */

int AtomVecTDPD::pack_border(int n, int *list, double *buf,
                               int pbc_flag, int *pbc)
{
  int i,j,m;
  double dx,dy,dz;

  m = 0;
  if (pbc_flag == 0) {
    for (i = 0; i < n; i++) {
      j = list[i];
      buf[m++] = x[j][0];
      buf[m++] = x[j][1];
      buf[m++] = x[j][2];
      buf[m++] = ubuf(tag[j]).d;
      buf[m++] = ubuf(type[j]).d;
      buf[m++] = ubuf(mask[j]).d;
      for(int k = 0; k < cc_species; k++)
        buf[m++] = cc[j][k];

      buf[m++] = vest[j][0];
      buf[m++] = vest[j][1];
      buf[m++] = vest[j][2];
    }
  } else {
    if (domain->triclinic == 0) {
      dx = pbc[0]*domain->xprd;
      dy = pbc[1]*domain->yprd;
      dz = pbc[2]*domain->zprd;
    } else {
      dx = pbc[0];
      dy = pbc[1];
      dz = pbc[2];
    }
    for (i = 0; i < n; i++) {
      j = list[i];
      buf[m++] = x[j][0] + dx;
      buf[m++] = x[j][1] + dy;
      buf[m++] = x[j][2] + dz;
      buf[m++] = ubuf(tag[j]).d;
      buf[m++] = ubuf(type[j]).d;
      buf[m++] = ubuf(mask[j]).d;
      for(int k = 0; k < cc_species; k++)
        buf[m++] = cc[j][k];

      buf[m++] = vest[j][0];
      buf[m++] = vest[j][1];
      buf[m++] = vest[j][2];
    }
  }

  if (atom->nextra_border)
    for (int iextra = 0; iextra < atom->nextra_border; iextra++)
      m += modify->fix[atom->extra_border[iextra]]->pack_border(n,list,&buf[m]);

  return m;
}

/* ---------------------------------------------------------------------- */

int AtomVecTDPD::pack_border_vel(int n, int *list, double *buf,
                                   int pbc_flag, int *pbc)
{
  int i,j,m;
  double dx,dy,dz,dvx,dvy,dvz;

  m = 0;
  if (pbc_flag == 0) {
    for (i = 0; i < n; i++) {
      j = list[i];
      buf[m++] = x[j][0];
      buf[m++] = x[j][1];
      buf[m++] = x[j][2];
      buf[m++] = ubuf(tag[j]).d;
      buf[m++] = ubuf(type[j]).d;
      buf[m++] = ubuf(mask[j]).d;
      buf[m++] = v[j][0];
      buf[m++] = v[j][1];
      buf[m++] = v[j][2];
      for(int k = 0; k < cc_species; k++)
        buf[m++] = cc[j][k];

      buf[m++] = vest[j][0];
      buf[m++] = vest[j][1];
      buf[m++] = vest[j][2];
    }
  } else {
    if (domain->triclinic == 0) {
      dx = pbc[0]*domain->xprd;
      dy = pbc[1]*domain->yprd;
      dz = pbc[2]*domain->zprd;
    } else {
      dx = pbc[0];
      dy = pbc[1];
      dz = pbc[2];
    }
    if (!deform_vremap) {
      for (i = 0; i < n; i++) {
        j = list[i];
        buf[m++] = x[j][0] + dx;
        buf[m++] = x[j][1] + dy;
        buf[m++] = x[j][2] + dz;
        buf[m++] = ubuf(tag[j]).d;
        buf[m++] = ubuf(type[j]).d;
        buf[m++] = ubuf(mask[j]).d;
        buf[m++] = v[j][0];
        buf[m++] = v[j][1];
        buf[m++] = v[j][2];
        for(int k = 0; k < cc_species; k++)
          buf[m++] = cc[j][k];

        buf[m++] = vest[j][0];
        buf[m++] = vest[j][1];
        buf[m++] = vest[j][2];
      }
    } else {
      dvx = pbc[0]*h_rate[0] + pbc[5]*h_rate[5] + pbc[4]*h_rate[4];
      dvy = pbc[1]*h_rate[1] + pbc[3]*h_rate[3];
      dvz = pbc[2]*h_rate[2];
      for (i = 0; i < n; i++) {
        j = list[i];
        buf[m++] = x[j][0] + dx;
        buf[m++] = x[j][1] + dy;
        buf[m++] = x[j][2] + dz;
        buf[m++] = ubuf(tag[j]).d;
        buf[m++] = ubuf(type[j]).d;
        buf[m++] = ubuf(mask[j]).d;
        if (mask[i] & deform_groupbit) {
          buf[m++] = v[j][0] + dvx;
          buf[m++] = v[j][1] + dvy;
          buf[m++] = v[j][2] + dvz;
        } else {
          buf[m++] = v[j][0];
          buf[m++] = v[j][1];
          buf[m++] = v[j][2];
        }
        for(int k = 0; k < cc_species; k++)
          buf[m++] = cc[j][k];

        buf[m++] = vest[j][0];
        buf[m++] = vest[j][1];
        buf[m++] = vest[j][2];
      }
    }
  }

  if (atom->nextra_border)
    for (int iextra = 0; iextra < atom->nextra_border; iextra++)
      m += modify->fix[atom->extra_border[iextra]]->pack_border(n,list,&buf[m]);

  return m;
}

/* ---------------------------------------------------------------------- */

void AtomVecTDPD::unpack_border(int n, int first, double *buf)
{
  int i,m,last;

  m = 0;
  last = first + n;
  for (i = first; i < last; i++) {
    if (i == nmax) grow(0);
    x[i][0] = buf[m++];
    x[i][1] = buf[m++];
    x[i][2] = buf[m++];
    tag[i] = (tagint) ubuf(buf[m++]).i;
    type[i] = (int) ubuf(buf[m++]).i;
    mask[i] = (int) ubuf(buf[m++]).i;
    for(int k = 0; k < cc_species; k++)
      cc[i][k] = buf[m++];

    vest[i][0] = buf[m++];
    vest[i][1] = buf[m++];
    vest[i][2] = buf[m++];
  }

  if (atom->nextra_border)
    for (int iextra = 0; iextra < atom->nextra_border; iextra++)
      m += modify->fix[atom->extra_border[iextra]]->
        unpack_border(n,first,&buf[m]);
}

/* ---------------------------------------------------------------------- */

void AtomVecTDPD::unpack_border_vel(int n, int first, double *buf)
{
  int i,m,last;

  m = 0;
  last = first + n;
  for (i = first; i < last; i++) {
    if (i == nmax) grow(0);
    x[i][0] = buf[m++];
    x[i][1] = buf[m++];
    x[i][2] = buf[m++];
    tag[i] = (tagint) ubuf(buf[m++]).i;
    type[i] = (int) ubuf(buf[m++]).i;
    mask[i] = (int) ubuf(buf[m++]).i;
    v[i][0] = buf[m++];
    v[i][1] = buf[m++];
    v[i][2] = buf[m++];
    for(int k = 0; k < cc_species; k++)
      cc[i][k] = buf[m++];

    vest[i][0] = buf[m++];
    vest[i][1] = buf[m++];
    vest[i][2] = buf[m++];
  }

  if (atom->nextra_border)
    for (int iextra = 0; iextra < atom->nextra_border; iextra++)
      m += modify->fix[atom->extra_border[iextra]]->
        unpack_border(n,first,&buf[m]);
}

/* ----------------------------------------------------------------------
   pack data for atom I for sending to another proc
   xyz must be 1st 3 values, so comm::exchange() can test on them
------------------------------------------------------------------------- */

int AtomVecTDPD::pack_exchange(int i, double *buf)
{
  int m = 1;
  buf[m++] = x[i][0];
  buf[m++] = x[i][1];
  buf[m++] = x[i][2];
  buf[m++] = v[i][0];
  buf[m++] = v[i][1];
  buf[m++] = v[i][2];
  buf[m++] = ubuf(tag[i]).d;
  buf[m++] = ubuf(type[i]).d;
  buf[m++] = ubuf(mask[i]).d;
  buf[m++] = ubuf(image[i]).d;
  for(int k = 0; k < cc_species; k++)
    buf[m++] = cc[i][k];

  buf[m++] = vest[i][0];
  buf[m++] = vest[i][1];
  buf[m++] = vest[i][2];

  if (atom->nextra_grow)
    for (int iextra = 0; iextra < atom->nextra_grow; iextra++)
      m += modify->fix[atom->extra_grow[iextra]]->pack_exchange(i,&buf[m]);

  buf[0] = m;
  return m;
}

/* ---------------------------------------------------------------------- */

int AtomVecTDPD::unpack_exchange(double *buf)
{
  int nlocal = atom->nlocal;
  if (nlocal == nmax) grow(0);

  int m = 1;
  x[nlocal][0] = buf[m++];
  x[nlocal][1] = buf[m++];
  x[nlocal][2] = buf[m++];
  v[nlocal][0] = buf[m++];
  v[nlocal][1] = buf[m++];
  v[nlocal][2] = buf[m++];
  tag[nlocal] = (tagint) ubuf(buf[m++]).i;
  type[nlocal] = (int) ubuf(buf[m++]).i;
  mask[nlocal] = (int) ubuf(buf[m++]).i;
  image[nlocal] = (imageint) ubuf(buf[m++]).i;
  for(int k = 0; k < cc_species; k++)
    cc[nlocal][k] = buf[m++];

  vest[nlocal][0] = buf[m++];
  vest[nlocal][1] = buf[m++];
  vest[nlocal][2] = buf[m++];

  if (atom->nextra_grow)
    for (int iextra = 0; iextra < atom->nextra_grow; iextra++)
      m += modify->fix[atom->extra_grow[iextra]]->
        unpack_exchange(nlocal,&buf[m]);

  atom->nlocal++;
  return m;
}

/* ----------------------------------------------------------------------
   size of restart data for all atoms owned by this proc
   include extra data stored by fixes
------------------------------------------------------------------------- */

int AtomVecTDPD::size_restart()
{
  int i;

  int nlocal = atom->nlocal;
  int n = (11 + cc_species + 3) * nlocal;  // 11 + cc[i] + vest[3]

  if (atom->nextra_restart)
    for (int iextra = 0; iextra < atom->nextra_restart; iextra++)
      for (i = 0; i < nlocal; i++)
        n += modify->fix[atom->extra_restart[iextra]]->size_restart(i);

  return n;
}

/* ----------------------------------------------------------------------
   pack atom I's data for restart file including extra quantities
   xyz must be 1st 3 values, so that read_restart can test on them
   molecular types may be negative, but write as positive
------------------------------------------------------------------------- */

int AtomVecTDPD::pack_restart(int i, double *buf)
{
  int m = 1;
  buf[m++] = x[i][0];
  buf[m++] = x[i][1];
  buf[m++] = x[i][2];
  buf[m++] = ubuf(tag[i]).d;
  buf[m++] = ubuf(type[i]).d;
  buf[m++] = ubuf(mask[i]).d;
  buf[m++] = ubuf(image[i]).d;
  buf[m++] = v[i][0];
  buf[m++] = v[i][1];
  buf[m++] = v[i][2];
  for(int k = 0; k < cc_species; k++)
     buf[m++] = cc[i][k];

  buf[m++] = vest[i][0];
  buf[m++] = vest[i][1];
  buf[m++] = vest[i][2];

  if (atom->nextra_restart)
    for (int iextra = 0; iextra < atom->nextra_restart; iextra++)
      m += modify->fix[atom->extra_restart[iextra]]->pack_restart(i,&buf[m]);

  buf[0] = m;
  return m;
}

/* ----------------------------------------------------------------------
   unpack data for one atom from restart file including extra quantities
------------------------------------------------------------------------- */

int AtomVecTDPD::unpack_restart(double *buf)
{
  int nlocal = atom->nlocal;
  if (nlocal == nmax) {
    grow(0);
    if (atom->nextra_store)
      memory->grow(atom->extra,nmax,atom->nextra_store,"atom:extra");
  }

  int m = 1;
  x[nlocal][0] = buf[m++];
  x[nlocal][1] = buf[m++];
  x[nlocal][2] = buf[m++];
  tag[nlocal] = (tagint) ubuf(buf[m++]).i;
  type[nlocal] = (int) ubuf(buf[m++]).i;
  mask[nlocal] = (int) ubuf(buf[m++]).i;
  image[nlocal] = (imageint) ubuf(buf[m++]).i;
  v[nlocal][0] = buf[m++];
  v[nlocal][1] = buf[m++];
  v[nlocal][2] = buf[m++];
  for(int k = 0; k < cc_species; k++)
     cc[nlocal][k] = buf[m++];

  vest[nlocal][0] = buf[m++];
  vest[nlocal][1] = buf[m++];
  vest[nlocal][2] = buf[m++];

  double **extra = atom->extra;
  if (atom->nextra_store) {
    int size = static_cast<int> (buf[0]) - m;
    for (int i = 0; i < size; i++) extra[nlocal][i] = buf[m++];
  }

  atom->nlocal++;
  return m;
}

/* ----------------------------------------------------------------------
   create one atom of itype at coord
   set other values to defaults
------------------------------------------------------------------------- */

void AtomVecTDPD::create_atom(int itype, double *coord)
{
  int nlocal = atom->nlocal;
  if (nlocal == nmax) grow(0);

  tag[nlocal] = 0;
  type[nlocal] = itype;
  x[nlocal][0] = coord[0];
  x[nlocal][1] = coord[1];
  x[nlocal][2] = coord[2];
  mask[nlocal] = 1;
  image[nlocal] = ((imageint) IMGMAX << IMG2BITS) |
    ((imageint) IMGMAX << IMGBITS) | IMGMAX;
  v[nlocal][0] = 0.0;
  v[nlocal][1] = 0.0;
  v[nlocal][2] = 0.0;

  for(int k = 0; k < cc_species; k++)
    cc[nlocal][k] = 0.0;

  vest[nlocal][0] = 0.0;
  vest[nlocal][1] = 0.0;
  vest[nlocal][2] = 0.0;

  atom->nlocal++;
}

/* ----------------------------------------------------------------------
   unpack one line from Atoms section of data file
   initialize other atom quantities
------------------------------------------------------------------------- */

void AtomVecTDPD::data_atom(double *coord, imageint imagetmp, char **values)
{
  int nlocal = atom->nlocal;
  if (nlocal == nmax) grow(0);

  tag[nlocal] = ATOTAGINT(values[0]);
  type[nlocal] = utils::inumeric(FLERR,values[1],true,lmp);
  if (type[nlocal] <= 0 || type[nlocal] > atom->ntypes)
    error->one(FLERR,"Invalid atom type in Atoms section of data file");

  x[nlocal][0] = coord[0];
  x[nlocal][1] = coord[1];
  x[nlocal][2] = coord[2];

  for(int k = 0; k < cc_species; k++)
    cc[nlocal][k] = atof( values[5+k] );

  image[nlocal] = imagetmp;

  mask[nlocal] = 1;
  v[nlocal][0] = 0.0;
  v[nlocal][1] = 0.0;
  v[nlocal][2] = 0.0;

  vest[nlocal][0] = 0.0;
  vest[nlocal][1] = 0.0;
  vest[nlocal][2] = 0.0;

  atom->nlocal++;
}

/* ----------------------------------------------------------------------
   pack atom info for data file including 3 image flags
------------------------------------------------------------------------- */

void AtomVecTDPD::pack_data(double **buf)
{
  int nlocal = atom->nlocal;
  for (int i = 0; i < nlocal; i++) {
    buf[i][0] = ubuf(tag[i]).d;
    buf[i][1] = ubuf(type[i]).d;
    buf[i][2] = x[i][0];
    buf[i][3] = x[i][1];
    buf[i][4] = x[i][2];
    buf[i][5] = ubuf((image[i] & IMGMASK) - IMGMAX).d;
    buf[i][6] = ubuf((image[i] >> IMGBITS & IMGMASK) - IMGMAX).d;
    buf[i][7] = ubuf((image[i] >> IMG2BITS) - IMGMAX).d;
    for(int k = 0; k < cc_species; k++)
      buf[i][8+k] = cc[i][k];
  }
}

/* ----------------------------------------------------------------------
   write atom info to data file including 3 image flags
------------------------------------------------------------------------- */

void AtomVecTDPD::write_data(FILE *fp, int n, double **buf)
{
  for (int i = 0; i < n; i++){
    fprintf(fp,TAGINT_FORMAT " %d %-1.16e %-1.16e %-1.16e %d %d %d",
            (tagint) ubuf(buf[i][0]).i,(int) ubuf(buf[i][1]).i,
            buf[i][2],buf[i][3],buf[i][4],
            (int) ubuf(buf[i][5]).i,(int) ubuf(buf[i][6]).i,
            (int) ubuf(buf[i][7]).i);
    for(int k = 0; k < cc_species; k++)
       fprintf(fp," %-1.16e",buf[i][8+k]);
    fprintf(fp,"\n");
  }
}

/* ----------------------------------------------------------------------
   return # of bytes of allocated memory
------------------------------------------------------------------------- */

bigint AtomVecTDPD::memory_usage()
{
  bigint bytes = 0;

  if (atom->memcheck("tag")) bytes += memory->usage(tag,nmax);
  if (atom->memcheck("type")) bytes += memory->usage(type,nmax);
  if (atom->memcheck("mask")) bytes += memory->usage(mask,nmax);
  if (atom->memcheck("image")) bytes += memory->usage(image,nmax);
  if (atom->memcheck("x")) bytes += memory->usage(x,nmax,3);
  if (atom->memcheck("v")) bytes += memory->usage(v,nmax,3);
  if (atom->memcheck("f")) bytes += memory->usage(f,nmax*comm->nthreads,3);
  if (atom->memcheck("cc")) bytes += memory->usage(cc,nmax*comm->nthreads,cc_species);
  if (atom->memcheck("cc_flux")) bytes += memory->usage(cc_flux,nmax*comm->nthreads,cc_species);
  if (atom->memcheck("vest")) bytes += memory->usage(vest, nmax);

  return bytes;
}<|MERGE_RESOLUTION|>--- conflicted
+++ resolved
@@ -23,11 +23,7 @@
 #include "update.h"
 #include "memory.h"
 #include "error.h"
-<<<<<<< HEAD
-=======
-#include "input.h"
 #include "utils.h"
->>>>>>> c2f5e4ce
 
 using namespace LAMMPS_NS;
 
