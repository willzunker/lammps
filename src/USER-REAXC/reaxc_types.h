--- conflicted
+++ resolved
@@ -32,10 +32,6 @@
 #include <cstdio>
 #include "accelerator_kokkos.h"
 
-<<<<<<< HEAD
-
-=======
->>>>>>> 61596d75
 namespace LAMMPS_NS { class Error;}
 
 #if defined LMP_USER_OMP
