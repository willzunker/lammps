--- conflicted
+++ resolved
@@ -2475,17 +2475,9 @@
   if (flag == 0 && cols == 0) {
     index = nivector;
     nivector++;
-<<<<<<< HEAD
     ivname = (char **) memory->srealloc(ivname,nivector*sizeof(char *),
 					"atom:ivname");
-    int n = strlen(name) + 1;
-    ivname[index] = new char[n];
-    strcpy(ivname[index],name);
-=======
-    iname = (char **) memory->srealloc(iname,nivector*sizeof(char *),
-                                       "atom:iname");
-    iname[index] = utils::strdup(name);
->>>>>>> dad9942b
+    ivname[index] = utils::strdup(name);
     ivector = (int **) memory->srealloc(ivector,nivector*sizeof(int *),
                                         "atom:ivector");
     memory->create(ivector[index],nmax,"atom:ivector");
@@ -2493,17 +2485,9 @@
   } else if (flag == 1 && cols == 0) {
     index = ndvector;
     ndvector++;
-<<<<<<< HEAD
     dvname = (char **) memory->srealloc(dvname,ndvector*sizeof(char *),
 					"atom:dvname");
-    int n = strlen(name) + 1;
-    dvname[index] = new char[n];
-    strcpy(dvname[index],name);
-=======
-    dname = (char **) memory->srealloc(dname,ndvector*sizeof(char *),
-                                       "atom:dname");
-    dname[index] = utils::strdup(name);
->>>>>>> dad9942b
+    dvname[index] = utils::strdup(name);
     dvector = (double **) memory->srealloc(dvector,ndvector*sizeof(double *),
                                            "atom:dvector");
     memory->create(dvector[index],nmax,"atom:dvector");
@@ -2513,9 +2497,7 @@
     niarray++;
     ianame = (char **) memory->srealloc(ianame,niarray*sizeof(char *),
 					"atom:ianame");
-    int n = strlen(name) + 1;
-    ianame[index] = new char[n];
-    strcpy(ianame[index],name);
+    ianame[index] = utils::strdup(name);
     iarray = (int ***) memory->srealloc(iarray,niarray*sizeof(int **),
 					"atom:iarray");
     memory->create(iarray[index],nmax,cols,"atom:iarray");
@@ -2528,9 +2510,7 @@
     ndarray++;
     daname = (char **) memory->srealloc(daname,ndarray*sizeof(char *),
 					"atom:daname");
-    int n = strlen(name) + 1;
-    daname[index] = new char[n];
-    strcpy(daname[index],name);
+    daname[index] = utils::strdup(name);
     darray = (double ***) memory->srealloc(darray,ndarray*sizeof(double **),
 					   "atom:darray");
     memory->create(darray[index],nmax,cols,"atom:darray");
@@ -2764,14 +2744,13 @@
   if (strcmp(name,"cv") == 0) return (void *) cv;
   if (strcmp(name,"vest") == 0) return (void *) vest;
 
-<<<<<<< HEAD
-  // USER-SMD package
-=======
   // MESONT package
+
   if (strcmp(name,"length") == 0) return (void *) length;
   if (strcmp(name,"buckling") == 0) return (void *) buckling;
   if (strcmp(name,"bond_nt") == 0) return (void *) bond_nt;
->>>>>>> dad9942b
+
+  // MACHDYN package
 
   if (strcmp(name, "contact_radius") == 0) return (void *) contact_radius;
   if (strcmp(name, "smd_data_9") == 0) return (void *) smd_data_9;
@@ -2782,23 +2761,29 @@
     return (void *) eff_plastic_strain_rate;
   if (strcmp(name, "damage") == 0) return (void *) damage;
 
-  // USER-DPD package
+  // DPD-REACT pakage
   
   if (strcmp(name,"dpdTheta") == 0) return (void *) dpdTheta;
 
-  // USER-MESO package
+  // DPD-MESO package
 
   if (strcmp(name,"edpd_temp") == 0) return (void *) edpd_temp;
 
-<<<<<<< HEAD
-  // USER-MESONT package
-  
-  if (strcmp(name,"length") == 0) return (void *) length;
-  if (strcmp(name,"buckling") == 0) return (void *) buckling;
-  if (strcmp(name,"bond_nt") == 0) return (void *) bond_nt;
+  // DIELECTRIC package
+
+  if (strcmp(name,"area") == 0) return (void *) area;
+  if (strcmp(name,"ed") == 0) return (void *) ed;
+  if (strcmp(name,"em") == 0) return (void *) em;
+  if (strcmp(name,"epsilon") == 0) return (void *) epsilon;
+  if (strcmp(name,"curvature") == 0) return (void *) curvature;
+  if (strcmp(name,"q_unscaled") == 0) return (void *) q_unscaled;
+
+  // end of customization section
+  // --------------------------------------------------------------------
 
   // custom vectors and arrays
-  
+  // OLDSTYLE code
+
   if (strstr(name,"i_") == name || strstr(name,"d_") == name ||
       strstr(name,"i2_") == name || strstr(name,"d2_") == name) {
     int which = 0;
@@ -2819,18 +2804,6 @@
     if (!which && array) return (void *) iarray[index];
     if (which && array) return (void *) darray[index];
   }
-=======
-  // DIELECTRIC
-  if (strcmp(name,"area") == 0) return (void *) area;
-  if (strcmp(name,"ed") == 0) return (void *) ed;
-  if (strcmp(name,"em") == 0) return (void *) em;
-  if (strcmp(name,"epsilon") == 0) return (void *) epsilon;
-  if (strcmp(name,"curvature") == 0) return (void *) curvature;
-  if (strcmp(name,"q_unscaled") == 0) return (void *) q_unscaled;
->>>>>>> dad9942b
-
-  // end of customization section
-  // --------------------------------------------------------------------
 
   return nullptr;
 }
@@ -2896,16 +2869,14 @@
   if (strcmp(name,"cv") == 0) return LAMMPS_DOUBLE;
   if (strcmp(name,"vest") == 0) return LAMMPS_DOUBLE_2D;
 
-<<<<<<< HEAD
-  // USER-SMD package
-  
-=======
   // MESONT package
+
   if (strcmp(name,"length") == 0) return LAMMPS_DOUBLE;
   if (strcmp(name,"buckling") == 0) return LAMMPS_INT;
   if (strcmp(name,"bond_nt") == 0) return  LAMMPS_TAGINT_2D;
 
->>>>>>> dad9942b
+  // MACHDYN package
+
   if (strcmp(name, "contact_radius") == 0) return LAMMPS_DOUBLE;
   if (strcmp(name, "smd_data_9") == 0) return LAMMPS_DOUBLE_2D;
   if (strcmp(name, "smd_stress") == 0) return LAMMPS_DOUBLE_2D;
@@ -2913,22 +2884,28 @@
   if (strcmp(name, "eff_plastic_strain_rate") == 0) return LAMMPS_DOUBLE;
   if (strcmp(name, "damage") == 0) return LAMMPS_DOUBLE;
 
-  // USER-DPD package
+  // DPD-REACT package
 
   if (strcmp(name,"dpdTheta") == 0) return LAMMPS_DOUBLE;
 
-  // USER-MESO package
+  // DPD-MESO package
 
   if (strcmp(name,"edpd_temp") == 0) return LAMMPS_DOUBLE;
 
-<<<<<<< HEAD
-  // USER-MESONT package
-
-  if (strcmp(name,"length") == 0) return LAMMPS_DOUBLE;
-  if (strcmp(name,"buckling") == 0) return LAMMPS_INT;
-  if (strcmp(name,"bond_nt") == 0) return  LAMMPS_TAGINT_2D;
+  // DIELECTRIC package
+
+  if (strcmp(name,"area") == 0) return LAMMPS_DOUBLE;
+  if (strcmp(name,"ed") == 0) return LAMMPS_DOUBLE;
+  if (strcmp(name,"em") == 0) return LAMMPS_DOUBLE;
+  if (strcmp(name,"epsilon") == 0) return LAMMPS_DOUBLE;
+  if (strcmp(name,"curvature") == 0) return LAMMPS_DOUBLE;
+  if (strcmp(name,"q_unscaled") == 0) return LAMMPS_DOUBLE;
+
+  // end of customization section
+  // --------------------------------------------------------------------
 
   // custom vectors and arrays
+  // OLDSTYLE code
   
   if (strstr(name,"i_") == name || strstr(name,"d_") == name ||
       strstr(name,"i2_") == name || strstr(name,"d2_") == name) {
@@ -2948,19 +2925,6 @@
     if (which == 0) return LAMMPS_INT;
     else return LAMMPS_DOUBLE;
   }
-  
-=======
-  // DIELECTRIC
-  if (strcmp(name,"area") == 0) return LAMMPS_DOUBLE;
-  if (strcmp(name,"ed") == 0) return LAMMPS_DOUBLE;
-  if (strcmp(name,"em") == 0) return LAMMPS_DOUBLE;
-  if (strcmp(name,"epsilon") == 0) return LAMMPS_DOUBLE;
-  if (strcmp(name,"curvature") == 0) return LAMMPS_DOUBLE;
-  if (strcmp(name,"q_unscaled") == 0) return LAMMPS_DOUBLE;
-
->>>>>>> dad9942b
-  // end of customization section
-  // --------------------------------------------------------------------
 
   return -1;
 }
