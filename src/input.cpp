--- conflicted
+++ resolved
@@ -659,179 +659,6 @@
 }
 
 /* ----------------------------------------------------------------------
-<<<<<<< HEAD
-   expand arg to earg, for args with syntax c_ID[*], f_ID[*], i2_ID[*], d2_ID[*]
-   fields to consider in input arg range from iarg to narg
-   mode = 0 for args = vectors, mode = 1 for args = arrays
-   return new expanded # of values, and copy them w/out "*" into earg
-   if any expansion occurs, earg is new allocation, must be freed by caller
-   if no expansion occurs, earg just points to arg, caller need not free
-------------------------------------------------------------------------- */
-
-int Input::expand_args(int narg, char **arg, int mode, char **&earg)
-{
-  int n,iarg,index,nlo,nhi,nmax,expandflag;
-  char *ptr1,*ptr2,*str;
-
-  ptr1 = NULL;
-  for (iarg = 0; iarg < narg; iarg++) {
-    ptr1 = strchr(arg[iarg],'*');
-    if (ptr1) break;
-  }
-
-  if (!ptr1) {
-    earg = arg;
-    return narg;
-  }
-
-  // maxarg should always end up equal to newarg, so caller can free earg
-
-  int maxarg = narg-iarg;
-  earg = (char **) memory->smalloc(maxarg*sizeof(char *),"input:earg");
-
-  int newarg = 0;
-  for (iarg = 0; iarg < narg; iarg++) {
-    expandflag = 0;
-
-    if (strncmp(arg[iarg],"c_",2) == 0 ||
-        strncmp(arg[iarg],"f_",2) == 0 ||
-	strncmp(arg[iarg],"i2_",3) == 0 ||
-	strncmp(arg[iarg],"d2_",3) == 0) {
-
-      ptr1 = strchr(&arg[iarg][2],'[');
-      if (ptr1) {
-        ptr2 = strchr(ptr1,']');
-        if (ptr2) {
-          *ptr2 = '\0';
-          if (strchr(ptr1,'*')) {
-	    
-            if (arg[iarg][0] == 'c') {
-              *ptr1 = '\0';
-              int icompute = modify->find_compute(&arg[iarg][2]);
-              *ptr1 = '[';
-
-              // check for global vector/array, peratom array, local array
-
-              if (icompute >= 0) {
-                if (mode == 0 && modify->compute[icompute]->vector_flag) {
-                  nmax = modify->compute[icompute]->size_vector;
-                  expandflag = 1;
-                } else if (mode == 1 && modify->compute[icompute]->array_flag) {
-                  nmax = modify->compute[icompute]->size_array_cols;
-                  expandflag = 1;
-                } else if (modify->compute[icompute]->peratom_flag &&
-                           modify->compute[icompute]->size_peratom_cols) {
-                  nmax = modify->compute[icompute]->size_peratom_cols;
-                  expandflag = 1;
-                } else if (modify->compute[icompute]->local_flag &&
-                           modify->compute[icompute]->size_local_cols) {
-                  nmax = modify->compute[icompute]->size_local_cols;
-                  expandflag = 1;
-                }
-              }
-	      
-            } else if (arg[iarg][0] == 'f') {
-              *ptr1 = '\0';
-              int ifix = modify->find_fix(&arg[iarg][2]);
-              *ptr1 = '[';
-
-              // check for global vector/array, peratom array, local array
-
-              if (ifix >= 0) {
-                if (mode == 0 && modify->fix[ifix]->vector_flag) {
-                  nmax = modify->fix[ifix]->size_vector;
-                  expandflag = 1;
-                } else if (mode == 1 && modify->fix[ifix]->array_flag) {
-                  nmax = modify->fix[ifix]->size_array_cols;
-                  expandflag = 1;
-                } else if (modify->fix[ifix]->peratom_flag &&
-                           modify->fix[ifix]->size_peratom_cols) {
-                  nmax = modify->fix[ifix]->size_peratom_cols;
-                  expandflag = 1;
-                } else if (modify->fix[ifix]->local_flag &&
-                           modify->fix[ifix]->size_local_cols) {
-                  nmax = modify->fix[ifix]->size_local_cols;
-                  expandflag = 1;
-                }
-              }
-	      
-	    } else if (arg[iarg][0] == 'i') {
-	      *ptr1 = '\0';
-	      int flag,cols;
-	      int icustom = atom->find_custom(&arg[iarg][3],flag,cols);
-	      *ptr1 = '[';
-
-	      // check for custom per-atom integer array
-
-	      if (icustom >= 0) {
-		if (mode == 1 && !flag && cols) {
-		  nmax = cols;
-		  expandflag = 1;
-		}
-	      }
-	    
-	    } else if (arg[iarg][0] == 'd') {
-	      *ptr1 = '\0';
-	      int flag,cols;
-	      int icustom = atom->find_custom(&arg[iarg][3],flag,cols);
-	      *ptr1 = '[';
-	      
-	      // check for custom per-atom floating point array
-	      
-	      if (icustom >= 0) {
-		if (mode == 1 && flag && cols) {
-		  nmax = cols;
-		  expandflag = 1;
-		}
-	      }
-	    }
-	  }
-	  *ptr2 = ']';
-	}
-      }
-    }
-
-    if (expandflag) {
-      *ptr2 = '\0';
-      force->bounds(FLERR,ptr1+1,nmax,nlo,nhi);
-      *ptr2 = ']';
-      if (newarg+nhi-nlo+1 > maxarg) {
-        maxarg += nhi-nlo+1;
-        earg = (char **)
-          memory->srealloc(earg,maxarg*sizeof(char *),"input:earg");
-      }
-      for (index = nlo; index <= nhi; index++) {
-        n = strlen(arg[iarg]) + 16;   // 16 = space for large inserted integer
-        str = earg[newarg] = new char[n];
-        strncpy(str,arg[iarg],ptr1+1-arg[iarg]);
-        sprintf(&str[ptr1+1-arg[iarg]],"%d",index);
-        strcat(str,ptr2);
-        newarg++;
-      }
-
-    } else {
-      if (newarg == maxarg) {
-        maxarg++;
-        earg = (char **)
-          memory->srealloc(earg,maxarg*sizeof(char *),"input:earg");
-      }
-      n = strlen(arg[iarg]) + 1;
-      earg[newarg] = new char[n];
-      strcpy(earg[newarg],arg[iarg]);
-      newarg++;
-    }
-  }
-
-  //printf("NEWARG %d\n",newarg);
-  //for (int i = 0; i < newarg; i++)
-  //  printf("  arg %d: %s\n",i,earg[i]);
-
-  return newarg;
-}
-
-/* ----------------------------------------------------------------------
-=======
->>>>>>> 3aa5c4db
    return number of triple quotes in line
 ------------------------------------------------------------------------- */
 
