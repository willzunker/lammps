/* ----------------------------------------------------------------------
   LAMMPS - Large-scale Atomic/Molecular Massively Parallel Simulator
   http://lammps.sandia.gov, Sandia National Laboratories
   Steve Plimpton, sjplimp@sandia.gov

   Copyright (2003) Sandia Corporation.  Under the terms of Contract
   DE-AC04-94AL85000 with Sandia Corporation, the U.S. Government retains
   certain rights in this software.  This software is distributed under
   the GNU General Public License.

   See the README file in the top-level LAMMPS directory.
------------------------------------------------------------------------- */

/* ----------------------------------------------------------------------
   Contributing author: Carsten Svaneborg (SDU)
------------------------------------------------------------------------- */

#include "pair_zero.h"
#include <mpi.h>
#include <cstring>
#include "atom.h"
#include "comm.h"
#include "force.h"
#include "memory.h"
#include "error.h"
#include "utils.h"

using namespace LAMMPS_NS;

/* ---------------------------------------------------------------------- */

PairZero::PairZero(LAMMPS *lmp) : Pair(lmp) {
  coeffflag=1;
  writedata=1;
  single_enable=1;
  respa_enable=1;
}

/* ---------------------------------------------------------------------- */

PairZero::~PairZero()
{
  if (allocated) {
    memory->destroy(setflag);
    memory->destroy(cutsq);
    memory->destroy(cut);
  }
}

/* ---------------------------------------------------------------------- */

void PairZero::compute(int eflag, int vflag)
{
 ev_init(eflag,vflag);
<<<<<<< HEAD

=======
>>>>>>> 61596d75
 if (vflag_fdotr) virial_fdotr_compute();
}

/* ---------------------------------------------------------------------- */

void PairZero::compute_outer(int eflag, int vflag)
{
 ev_init(eflag,vflag);
}

/* ----------------------------------------------------------------------
   allocate all arrays
------------------------------------------------------------------------- */

void PairZero::allocate()
{
  allocated = 1;
  int n = atom->ntypes;

  memory->create(setflag,n+1,n+1,"pair:setflag");
  for (int i = 1; i <= n; i++)
    for (int j = i; j <= n; j++)
      setflag[i][j] = 0;

  memory->create(cutsq,n+1,n+1,"pair:cutsq");
  memory->create(cut,n+1,n+1,"pair:cut");
}

/* ----------------------------------------------------------------------
   global settings
------------------------------------------------------------------------- */

void PairZero::settings(int narg, char **arg)
{
  if ((narg != 1) && (narg != 2))
    error->all(FLERR,"Illegal pair_style command");

  cut_global = force->numeric(FLERR,arg[0]);
  if (narg == 2) {
    if (strcmp("nocoeff",arg[1]) == 0) coeffflag=0;
    else error->all(FLERR,"Illegal pair_style command");
  }

  // reset cutoffs that have been explicitly set

  if (allocated) {
    int i,j;
    for (i = 1; i <= atom->ntypes; i++)
      for (j = i+1; j <= atom->ntypes; j++)
        cut[i][j] = cut_global;
  }
}

/* ----------------------------------------------------------------------
   set coeffs for one or more type pairs
------------------------------------------------------------------------- */

void PairZero::coeff(int narg, char **arg)
{
  if ((narg < 2) || (coeffflag && narg > 3))
    error->all(FLERR,"Incorrect args for pair coefficients");

  if (!allocated) allocate();

  int ilo,ihi,jlo,jhi;
  force->bounds(FLERR,arg[0],atom->ntypes,ilo,ihi);
  force->bounds(FLERR,arg[1],atom->ntypes,jlo,jhi);

  double cut_one = cut_global;
  if (coeffflag && (narg == 3)) cut_one = force->numeric(FLERR,arg[2]);

  int count = 0;
  for (int i = ilo; i <= ihi; i++) {
    for (int j = MAX(jlo,i); j <= jhi; j++) {
      cut[i][j] = cut_one;
      setflag[i][j] = 1;
      count++;
    }
  }

  if (count == 0) error->all(FLERR,"Incorrect args for pair coefficients");
}

/* ----------------------------------------------------------------------
   init for one type pair i,j and corresponding j,i
------------------------------------------------------------------------- */

double PairZero::init_one(int i, int j)
{
  if (setflag[i][j] == 0) {
    cut[i][j] = mix_distance(cut[i][i],cut[j][j]);
  }

  return cut[i][j];
}

/* ----------------------------------------------------------------------
   proc 0 writes to restart file
------------------------------------------------------------------------- */

void PairZero::write_restart(FILE *fp)
{
  write_restart_settings(fp);

  int i,j;
  for (i = 1; i <= atom->ntypes; i++)
    for (j = i; j <= atom->ntypes; j++) {
      fwrite(&setflag[i][j],sizeof(int),1,fp);
      if (setflag[i][j]) {
        fwrite(&cut[i][j],sizeof(double),1,fp);
      }
    }
}

/* ----------------------------------------------------------------------
   proc 0 reads from restart file, bcasts
------------------------------------------------------------------------- */

void PairZero::read_restart(FILE *fp)
{
  read_restart_settings(fp);
  allocate();

  int i,j;
  int me = comm->me;
  for (i = 1; i <= atom->ntypes; i++)
    for (j = i; j <= atom->ntypes; j++) {
      if (me == 0) utils::sfread(FLERR,&setflag[i][j],sizeof(int),1,fp,NULL,error);
      MPI_Bcast(&setflag[i][j],1,MPI_INT,0,world);
      if (setflag[i][j]) {
        if (me == 0) {
          utils::sfread(FLERR,&cut[i][j],sizeof(double),1,fp,NULL,error);
        }
        MPI_Bcast(&cut[i][j],1,MPI_DOUBLE,0,world);
      }
    }
}

/* ----------------------------------------------------------------------
   proc 0 writes to restart file
------------------------------------------------------------------------- */

void PairZero::write_restart_settings(FILE *fp)
{
  fwrite(&cut_global,sizeof(double),1,fp);
  fwrite(&coeffflag,sizeof(int),1,fp);
}

/* ----------------------------------------------------------------------
   proc 0 reads from restart file, bcasts
------------------------------------------------------------------------- */

void PairZero::read_restart_settings(FILE *fp)
{
  int me = comm->me;
  if (me == 0) {
    utils::sfread(FLERR,&cut_global,sizeof(double),1,fp,NULL,error);
    utils::sfread(FLERR,&coeffflag,sizeof(int),1,fp,NULL,error);
  }
  MPI_Bcast(&cut_global,1,MPI_DOUBLE,0,world);
  MPI_Bcast(&coeffflag,1,MPI_INT,0,world);
}

/* ----------------------------------------------------------------------
   proc 0 writes to data file
------------------------------------------------------------------------- */

void PairZero::write_data(FILE *fp)
{
  for (int i = 1; i <= atom->ntypes; i++)
    fprintf(fp,"%d\n",i);
}

/* ----------------------------------------------------------------------
   proc 0 writes all pairs to data file
------------------------------------------------------------------------- */

void PairZero::write_data_all(FILE *fp)
{
  for (int i = 1; i <= atom->ntypes; i++)
    for (int j = i; j <= atom->ntypes; j++)
      fprintf(fp,"%d %d %g\n",i,j,cut[i][j]);
}

/* ---------------------------------------------------------------------- */

double PairZero::single(int /*i*/, int /*j*/, int /* itype */, int /* jtype */,
                        double /* rsq */, double /*factor_coul*/,
                        double /* factor_lj */, double &fforce)
{
  fforce = 0.0;
  return 0.0;
}
<|MERGE_RESOLUTION|>--- conflicted
+++ resolved
@@ -52,10 +52,6 @@
 void PairZero::compute(int eflag, int vflag)
 {
  ev_init(eflag,vflag);
-<<<<<<< HEAD
-
-=======
->>>>>>> 61596d75
  if (vflag_fdotr) virial_fdotr_compute();
 }
 
