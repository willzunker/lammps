// clang-format off
/* ----------------------------------------------------------------------
   LAMMPS - Large-scale Atomic/Molecular Massively Parallel Simulator
   https://www.lammps.org/, Sandia National Laboratories
   Steve Plimpton, sjplimp@sandia.gov

   Copyright (2003) Sandia Corporation.  Under the terms of Contract
   DE-AC04-94AL85000 with Sandia Corporation, the U.S. Government retains
   certain rights in this software.  This software is distributed under
   the GNU General Public License.

   See the README file in the top-level LAMMPS directory.
------------------------------------------------------------------------- */

#include "read_data.h"

#include "angle.h"
#include "atom.h"
#include "atom_vec.h"
#include "atom_vec_ellipsoid.h"
#include "atom_vec_line.h"
#include "atom_vec_tri.h"
#include "bond.h"
#include "comm.h"
#include "dihedral.h"
#include "domain.h"
#include "error.h"
#include "fix.h"
#include "force.h"
#include "group.h"
#include "improper.h"
#include "irregular.h"
#include "memory.h"
#include "modify.h"
#include "molecule.h"
#include "pair.h"
#include "special.h"
#include "tokenizer.h"
#include "update.h"

#include <cctype>
#include <cstring>
<<<<<<< HEAD
#include <string>
=======
>>>>>>> 6043b279
#include <unordered_set>

using namespace LAMMPS_NS;

static constexpr int MAXLINE = 256;
static constexpr double LB_FACTOR = 1.1;
static constexpr int CHUNK = 1024;
static constexpr int DELTA = 4;    // must be 2 or larger
static constexpr int MAXBODY = 32; // max # of lines in one body

// customize for new sections

static std::unordered_set<std::string> section_keywords = {
  "Atoms", "Velocities", "Ellipsoids", "Lines", "Triangles", "Bodies",
  "Bonds", "Angles", "Dihedrals", "Impropers",
  "Masses", "Pair Coeffs", "PairIJ Coeffs", "Bond Coeffs", "Angle Coeffs",
  "Dihedral Coeffs", "Improper Coeffs",
  "BondBond Coeffs", "BondAngle Coeffs", "MiddleBondTorsion Coeffs",
  "EndBondTorsion Coeffs", "AngleTorsion Coeffs",
  "AngleAngleTorsion Coeffs", "BondBond13 Coeffs", "AngleAngle Coeffs"
};

// function to check whether a string is a known data section name
// made a static class member, so it can be called from other classes

bool ReadData::is_data_section(const std::string &keyword)
{
  return section_keywords.count(keyword) > 0;
}


// clang-format off
enum{NONE,APPEND,VALUE,MERGE};

// pair style suffixes to ignore
// when matching Pair Coeffs comment to currently-defined pair style

static const char *suffixes[] = {"/cuda","/gpu","/opt","/omp","/kk",
                                 "/coul/cut","/coul/long","/coul/msm",
                                 "/coul/dsf","/coul/debye","/coul/charmm",
                                 nullptr};

/* ---------------------------------------------------------------------- */

ReadData::ReadData(LAMMPS *lmp) : Command(lmp)
{
  MPI_Comm_rank(world,&me);
  line = new char[MAXLINE];
  keyword = new char[MAXLINE];
  style = new char[MAXLINE];
  buffer = new char[CHUNK*MAXLINE];
  ncoeffarg = maxcoeffarg = 0;
  coeffarg = nullptr;
  fp = nullptr;

  // customize for new sections
  // pointers to atom styles that store bonus info

  nellipsoids = 0;
  avec_ellipsoid = (AtomVecEllipsoid *) atom->style_match("ellipsoid");
  nlines = 0;
  avec_line = (AtomVecLine *) atom->style_match("line");
  ntris = 0;
  avec_tri = (AtomVecTri *) atom->style_match("tri");
  nbodies = 0;
  avec_body = (AtomVecBody *) atom->style_match("body");
}

/* ---------------------------------------------------------------------- */

ReadData::~ReadData()
{
  delete [] line;
  delete [] keyword;
  delete [] style;
  delete [] buffer;
  memory->sfree(coeffarg);

  for (int i = 0; i < nfix; i++) {
    delete [] fix_header[i];
    delete [] fix_section[i];
  }
  memory->destroy(fix_index);
  memory->sfree(fix_header);
  memory->sfree(fix_section);
}

/* ---------------------------------------------------------------------- */

void ReadData::command(int narg, char **arg)
{
  if (narg < 1) error->all(FLERR,"Illegal read_data command");

  MPI_Barrier(world);
  double time1 = platform::walltime();

  // optional args

  addflag = NONE;
  coeffflag = 1;
  id_offset = mol_offset = 0;
  offsetflag = shiftflag = 0;
  toffset = boffset = aoffset = doffset = ioffset = 0;
  shift[0] = shift[1] = shift[2] = 0.0;
  extra_atom_types = extra_bond_types = extra_angle_types =
    extra_dihedral_types = extra_improper_types = 0;

  groupbit = 0;

  nfix = 0;
  fix_index = nullptr;
  fix_header = nullptr;
  fix_section = nullptr;

  int iarg = 1;
  while (iarg < narg) {
    if (strcmp(arg[iarg],"add") == 0) {
      if (iarg+2 > narg) error->all(FLERR,"Illegal read_data command");
      if (strcmp(arg[iarg+1],"append") == 0) addflag = APPEND;
      else if (strcmp(arg[iarg+1],"merge") == 0) addflag = MERGE;
      else {
        if (atom->molecule_flag && (iarg+3 > narg))
          error->all(FLERR,"Illegal read_data command");
        addflag = VALUE;
        bigint offset = utils::bnumeric(FLERR,arg[iarg+1],false,lmp);
        if (offset > MAXTAGINT)
          error->all(FLERR,"Read data add atomID offset is too big");
        id_offset = offset;

        if (atom->molecule_flag) {
          offset = utils::bnumeric(FLERR,arg[iarg+2],false,lmp);
          if (offset > MAXTAGINT)
            error->all(FLERR,"Read data add molID offset is too big");
          mol_offset = offset;
          iarg++;
        }
      }
      iarg += 2;
    } else if (strcmp(arg[iarg],"offset") == 0) {
      if (iarg+6 > narg) error->all(FLERR,"Illegal read_data command");
      offsetflag = 1;
      toffset = utils::inumeric(FLERR,arg[iarg+1],false,lmp);
      boffset = utils::inumeric(FLERR,arg[iarg+2],false,lmp);
      aoffset = utils::inumeric(FLERR,arg[iarg+3],false,lmp);
      doffset = utils::inumeric(FLERR,arg[iarg+4],false,lmp);
      ioffset = utils::inumeric(FLERR,arg[iarg+5],false,lmp);
      if (toffset < 0 || boffset < 0 || aoffset < 0 ||
          doffset < 0 || ioffset < 0)
        error->all(FLERR,"Illegal read_data command");
      iarg += 6;
    } else if (strcmp(arg[iarg],"shift") == 0) {
      if (iarg+4 > narg) error->all(FLERR,"Illegal read_data command");
      shiftflag = 1;
      shift[0] = utils::numeric(FLERR,arg[iarg+1],false,lmp);
      shift[1] = utils::numeric(FLERR,arg[iarg+2],false,lmp);
      shift[2] = utils::numeric(FLERR,arg[iarg+3],false,lmp);
      if (domain->dimension == 2 && shift[2] != 0.0)
        error->all(FLERR,"Non-zero read_data shift z value for 2d simulation");
      iarg += 4;
    } else if (strcmp(arg[iarg],"nocoeff") == 0) {
      coeffflag = 0;
      iarg ++;
    } else if (strcmp(arg[iarg],"extra/atom/types") == 0) {
      if (iarg+2 > narg) error->all(FLERR,"Illegal read_data command");
      extra_atom_types = utils::inumeric(FLERR,arg[iarg+1],false,lmp);
      if (extra_atom_types < 0) error->all(FLERR,"Illegal read_data command");
      iarg += 2;
    } else if (strcmp(arg[iarg],"extra/bond/types") == 0) {
      if (iarg+2 > narg) error->all(FLERR,"Illegal read_data command");
      if (!atom->avec->bonds_allow)
        error->all(FLERR,"No bonds allowed with this atom style");
      extra_bond_types = utils::inumeric(FLERR,arg[iarg+1],false,lmp);
      if (extra_bond_types < 0) error->all(FLERR,"Illegal read_data command");
      iarg += 2;
    } else if (strcmp(arg[iarg],"extra/angle/types") == 0) {
      if (iarg+2 > narg) error->all(FLERR,"Illegal read_data command");
      if (!atom->avec->angles_allow)
        error->all(FLERR,"No angles allowed with this atom style");
      extra_angle_types = utils::inumeric(FLERR,arg[iarg+1],false,lmp);
      if (extra_angle_types < 0) error->all(FLERR,"Illegal read_data command");
      iarg += 2;
    } else if (strcmp(arg[iarg],"extra/dihedral/types") == 0) {
      if (iarg+2 > narg) error->all(FLERR,"Illegal read_data command");
      if (!atom->avec->dihedrals_allow)
        error->all(FLERR,"No dihedrals allowed with this atom style");
      extra_dihedral_types = utils::inumeric(FLERR,arg[iarg+1],false,lmp);
      if (extra_dihedral_types < 0)
        error->all(FLERR,"Illegal read_data command");
      iarg += 2;
    } else if (strcmp(arg[iarg],"extra/improper/types") == 0) {
      if (iarg+2 > narg) error->all(FLERR,"Illegal read_data command");
      if (!atom->avec->impropers_allow)
        error->all(FLERR,"No impropers allowed with this atom style");
      extra_improper_types = utils::inumeric(FLERR,arg[iarg+1],false,lmp);
      if (extra_improper_types < 0)
        error->all(FLERR,"Illegal read_data command");
      iarg += 2;
    } else if (strcmp(arg[iarg],"extra/bond/per/atom") == 0) {
      if (iarg+2 > narg) error->all(FLERR,"Illegal read_data command");
      if (atom->molecular == Atom::ATOMIC)
        error->all(FLERR,"No bonds allowed with this atom style");
      atom->extra_bond_per_atom = utils::inumeric(FLERR,arg[iarg+1],false,lmp);
      if (atom->extra_bond_per_atom < 0)
        error->all(FLERR,"Illegal read_data command");
      iarg += 2;
    } else if (strcmp(arg[iarg],"extra/angle/per/atom") == 0) {
      if (iarg+2 > narg) error->all(FLERR,"Illegal read_data command");
      if (atom->molecular == Atom::ATOMIC)
        error->all(FLERR,"No angles allowed with this atom style");
      atom->extra_angle_per_atom = utils::inumeric(FLERR,arg[iarg+1],false,lmp);
      if (atom->extra_angle_per_atom < 0)
        error->all(FLERR,"Illegal read_data command");
      iarg += 2;
    } else if (strcmp(arg[iarg],"extra/dihedral/per/atom") == 0) {
      if (iarg+2 > narg) error->all(FLERR,"Illegal read_data command");
      if (atom->molecular == Atom::ATOMIC)
        error->all(FLERR,"No dihedrals allowed with this atom style");
      atom->extra_dihedral_per_atom = utils::inumeric(FLERR,arg[iarg+1],false,lmp);
      if (atom->extra_dihedral_per_atom < 0)
        error->all(FLERR,"Illegal read_data command");
      iarg += 2;
    } else if (strcmp(arg[iarg],"extra/improper/per/atom") == 0) {
      if (iarg+2 > narg) error->all(FLERR,"Illegal read_data command");
      if (atom->molecular == Atom::ATOMIC)
        error->all(FLERR,"No impropers allowed with this atom style");
      atom->extra_improper_per_atom = utils::inumeric(FLERR,arg[iarg+1],false,lmp);
      if (atom->extra_improper_per_atom < 0)
        error->all(FLERR,"Illegal read_data command");
      iarg += 2;
    } else if (strcmp(arg[iarg],"extra/special/per/atom") == 0) {
      if (iarg+2 > narg) error->all(FLERR,"Illegal read_data command");
      if (atom->molecular == Atom::ATOMIC)
        error->all(FLERR,"No bonded interactions allowed with this atom style");
      force->special_extra = utils::inumeric(FLERR,arg[iarg+1],false,lmp);
      if (force->special_extra < 0)
        error->all(FLERR,"Illegal read_data command");
      iarg += 2;
    } else if (strcmp(arg[iarg],"group") == 0) {
      if (iarg+2 > narg) error->all(FLERR,"Illegal read_data command");
      int igroup = group->find_or_create(arg[iarg+1]);
      groupbit = group->bitmask[igroup];
      iarg += 2;
    } else if (strcmp(arg[iarg],"fix") == 0) {
      if (iarg+4 > narg)
        error->all(FLERR,"Illegal read_data command");
      memory->grow(fix_index,nfix+1,"read_data:fix_index");
      fix_header = (char **) memory->srealloc(fix_header,(nfix+1)*sizeof(char *),
                                              "read_data:fix_header");
      fix_section = (char **) memory->srealloc(fix_section,(nfix+1)*sizeof(char *),
                                               "read_data:fix_section");
      if (is_data_section(arg[iarg+3]))
        error->all(FLERR,"Custom data section name {} for fix {} collides with existing "
                   "data section",arg[iarg+3],arg[iarg+1]);
      fix_index[nfix] = modify->find_fix(arg[iarg+1]);
      if (fix_index[nfix] < 0) error->all(FLERR,"Fix ID for read_data does not exist");
      if (strcmp(arg[iarg+2],"NULL") == 0) fix_header[nfix] = nullptr;
      else fix_header[nfix] = utils::strdup(arg[iarg+2]);
      if (strcmp(arg[iarg+3],"NULL") == 0) fix_section[nfix] = utils::strdup(arg[iarg+1]);
      else fix_section[nfix] = utils::strdup(arg[iarg+3]);
      nfix++;
      iarg += 4;

    } else error->all(FLERR,"Illegal read_data command");
  }

  // error checks

  if ((domain->dimension == 2) && (domain->zperiodic == 0))
    error->all(FLERR,"Cannot run 2d simulation with nonperiodic Z dimension");
  if ((domain->nonperiodic == 2) && utils::strmatch(force->kspace_style,"^msm"))
    error->all(FLERR,"Reading a data file with shrinkwrap boundaries is "
                    "not compatible with a MSM KSpace style");
  if (domain->box_exist && !addflag)
    error->all(FLERR,"Cannot read_data without add keyword "
               "after simulation box is defined");
  if (!domain->box_exist && addflag)
    error->all(FLERR,"Cannot use read_data add before "
               "simulation box is defined");
  if (offsetflag && addflag == NONE)
    error->all(FLERR,"Cannot use read_data offset without add flag");
  if (shiftflag && addflag == NONE)
    error->all(FLERR,"Cannot use read_data shift without add flag");
  if (addflag != NONE &&
      (extra_atom_types || extra_bond_types || extra_angle_types ||
       extra_dihedral_types || extra_improper_types))
    error->all(FLERR,"Cannot use read_data extra with add flag");

  // check if data file is available and readable

  if (!platform::file_is_readable(arg[0]))
    error->all(FLERR,fmt::format("Cannot open file {}: {}",
                                 arg[0], utils::getsyserror()));

  // reset so we can warn about reset image flags exactly once per data file

  atom->reset_image_flag[0] = atom->reset_image_flag[1] = atom->reset_image_flag[2] = false;

  // first time system initialization

  if (addflag == NONE) {
    domain->box_exist = 1;
    update->ntimestep = 0;
  }

  // compute atomID and optionally moleculeID offset for addflag = APPEND

  if (addflag == APPEND) {
    tagint *tag = atom->tag;
    tagint *molecule = atom->molecule;
    int nlocal = atom->nlocal;
    tagint maxid = 0, maxmol = 0;
    for (int i = 0; i < nlocal; i++) maxid = MAX(maxid,tag[i]);
    if (atom->molecule_flag)
      for (int i = 0; i < nlocal; i++) maxmol = MAX(maxmol,molecule[i]);
    MPI_Allreduce(&maxid,&id_offset,1,MPI_LMP_TAGINT,MPI_MAX,world);
    MPI_Allreduce(&maxmol,&mol_offset,1,MPI_LMP_TAGINT,MPI_MAX,world);
  }

  // set up pointer to hold original styles while we replace them with "zero"

  Pair *saved_pair = nullptr;
  Bond *saved_bond = nullptr;
  Angle *saved_angle = nullptr;
  Dihedral *saved_dihedral = nullptr;
  Improper *saved_improper = nullptr;
  KSpace *saved_kspace = nullptr;
  char *saved_pair_style = nullptr;
  char *saved_bond_style = nullptr;
  char *saved_angle_style = nullptr;
  char *saved_dihedral_style = nullptr;
  char *saved_improper_style = nullptr;
  char *saved_kspace_style = nullptr;

  if (coeffflag == 0) {
    char *coeffs[2];
    coeffs[0] = (char *) "10.0";
    coeffs[1] = (char *) "nocoeff";

    saved_pair = force->pair;
    saved_pair_style = force->pair_style;
    force->pair = nullptr;
    force->pair_style = nullptr;
    force->create_pair("zero",0);
    if (force->pair) force->pair->settings(2,coeffs);

    coeffs[0] = coeffs[1];
    saved_bond = force->bond;
    saved_bond_style = force->bond_style;
    force->bond = nullptr;
    force->bond_style = nullptr;
    force->create_bond("zero",0);
    if (force->bond) force->bond->settings(1,coeffs);

    saved_angle = force->angle;
    saved_angle_style = force->angle_style;
    force->angle = nullptr;
    force->angle_style = nullptr;
    force->create_angle("zero",0);
    if (force->angle) force->angle->settings(1,coeffs);

    saved_dihedral = force->dihedral;
    saved_dihedral_style = force->dihedral_style;
    force->dihedral = nullptr;
    force->dihedral_style = nullptr;
    force->create_dihedral("zero",0);
    if (force->dihedral) force->dihedral->settings(1,coeffs);

    saved_improper = force->improper;
    saved_improper_style = force->improper_style;
    force->improper = nullptr;
    force->improper_style = nullptr;
    force->create_improper("zero",0);
    if (force->improper) force->improper->settings(1,coeffs);

    saved_kspace = force->kspace;
    saved_kspace_style = force->kspace_style;
    force->kspace = nullptr;
    force->kspace_style = nullptr;
  }

  // -----------------------------------------------------------------

  // perform 1-pass read if no molecular topology in file
  // perform 2-pass read if molecular topology,
  //   first pass calculates max topology/atom

  // flags for this data file

  int atomflag,topoflag;
  int bondflag,angleflag,dihedralflag,improperflag;
  int ellipsoidflag,lineflag,triflag,bodyflag;

  atomflag = topoflag = 0;
  bondflag = angleflag = dihedralflag = improperflag = 0;
  ellipsoidflag = lineflag = triflag = bodyflag = 0;

  // values in this data file

  natoms = 0;
  ntypes = 0;
  nbonds = nangles = ndihedrals = nimpropers = 0;
  nbondtypes = nangletypes = ndihedraltypes = nimpropertypes = 0;

  boxlo[0] = boxlo[1] = boxlo[2] = -0.5;
  boxhi[0] = boxhi[1] = boxhi[2] = 0.5;
  triclinic = 0;
  keyword[0] = '\0';

  nlocal_previous = atom->nlocal;
  int firstpass = 1;

  while (true) {

    // open file on proc 0

    if (me == 0) {
      if (firstpass) utils::logmesg(lmp,"Reading data file ...\n");
      open(arg[0]);
    } else fp = nullptr;

    // read header info

    header(firstpass);

    // problem setup using info from header
    // only done once, if firstpass and first data file
    // apply extra settings before grow(), even if no topology in file
    // deallocate() insures new settings are used for topology arrays
    // if per-atom topology is in file, another grow() is done below

    if (firstpass && addflag == NONE) {
      atom->bond_per_atom = atom->extra_bond_per_atom;
      atom->angle_per_atom = atom->extra_angle_per_atom;
      atom->dihedral_per_atom = atom->extra_dihedral_per_atom;
      atom->improper_per_atom = atom->extra_improper_per_atom;

      int n;
      if (comm->nprocs == 1) n = static_cast<int> (atom->natoms);
      else n = static_cast<int> (LB_FACTOR * atom->natoms / comm->nprocs);

      atom->allocate_type_arrays();
      atom->deallocate_topology();

      // allocate atom arrays to N, rounded up by AtomVec->DELTA

      bigint nbig = n;
      nbig = atom->avec->roundup(nbig);
      n = static_cast<int> (nbig);
      atom->avec->grow(n);

      domain->boxlo[0] = boxlo[0]; domain->boxhi[0] = boxhi[0];
      domain->boxlo[1] = boxlo[1]; domain->boxhi[1] = boxhi[1];
      domain->boxlo[2] = boxlo[2]; domain->boxhi[2] = boxhi[2];

      if (triclinic) {
        domain->triclinic = 1;
        domain->xy = xy; domain->xz = xz; domain->yz = yz;
      }

      domain->print_box("  ");
      domain->set_initial_box();
      domain->set_global_box();
      comm->set_proc_grid();
      domain->set_local_box();
    }

    // change simulation box to be union of existing box and new box + shift
    // only done if firstpass and not first data file

    if (firstpass && addflag != NONE) {
      domain->boxlo[0] = MIN(domain->boxlo[0],boxlo[0]+shift[0]);
      domain->boxhi[0] = MAX(domain->boxhi[0],boxhi[0]+shift[0]);
      domain->boxlo[1] = MIN(domain->boxlo[1],boxlo[1]+shift[1]);
      domain->boxhi[1] = MAX(domain->boxhi[1],boxhi[1]+shift[1]);
      domain->boxlo[2] = MIN(domain->boxlo[2],boxlo[2]+shift[2]);
      domain->boxhi[2] = MAX(domain->boxhi[2],boxhi[2]+shift[2]);

      // NOTE: not sure what to do about tilt value in subsequent data files
      //if (triclinic) {
      //  domain->xy = xy; domain->xz = xz; domain->yz = yz;
      // }

      domain->print_box("  ");
      domain->set_initial_box();
      domain->set_global_box();
      comm->set_proc_grid();
      domain->set_local_box();
    }

    // customize for new sections
    // read rest of file in free format

    while (strlen(keyword)) {

      if (strcmp(keyword,"Atoms") == 0) {
        atomflag = 1;
        if (firstpass) {
          if (me == 0 && !style_match(style,atom->atom_style))
            error->warning(FLERR,"Atom style in data file differs "
                           "from currently defined atom style");
          atoms();
        } else skip_lines(natoms);

      } else if (strcmp(keyword,"Velocities") == 0) {
        if (atomflag == 0)
          error->all(FLERR,"Must read Atoms before Velocities");
        if (firstpass) velocities();
        else skip_lines(natoms);

      } else if (strcmp(keyword,"Bonds") == 0) {
        topoflag = bondflag = 1;
        if (nbonds == 0) error->all(FLERR,"Invalid data file section: Bonds");
        if (atomflag == 0) error->all(FLERR,"Must read Atoms before Bonds");
        bonds(firstpass);

      } else if (strcmp(keyword,"Angles") == 0) {
        topoflag = angleflag = 1;
        if (nangles == 0) error->all(FLERR,"Invalid data file section: Angles");
        if (atomflag == 0) error->all(FLERR,"Must read Atoms before Angles");
        angles(firstpass);

      } else if (strcmp(keyword,"Dihedrals") == 0) {
        topoflag = dihedralflag = 1;
        if (ndihedrals == 0) error->all(FLERR,"Invalid data file section: Dihedrals");
        if (atomflag == 0) error->all(FLERR,"Must read Atoms before Dihedrals");
        dihedrals(firstpass);

      } else if (strcmp(keyword,"Impropers") == 0) {
        topoflag = improperflag = 1;
        if (nimpropers == 0) error->all(FLERR,"Invalid data file section: Impropers");
        if (atomflag == 0) error->all(FLERR,"Must read Atoms before Impropers");
        impropers(firstpass);

      } else if (strcmp(keyword,"Ellipsoids") == 0) {
        ellipsoidflag = 1;
        if (!avec_ellipsoid) error->all(FLERR,"Invalid data file section: Ellipsoids");
        if (atomflag == 0) error->all(FLERR,"Must read Atoms before Ellipsoids");
        if (firstpass)
          bonus(nellipsoids,(AtomVec *) avec_ellipsoid,"ellipsoids");
        else skip_lines(nellipsoids);

      } else if (strcmp(keyword,"Lines") == 0) {
        lineflag = 1;
        if (!avec_line) error->all(FLERR,"Invalid data file section: Lines");
        if (atomflag == 0) error->all(FLERR,"Must read Atoms before Lines");
        if (firstpass) bonus(nlines,(AtomVec *) avec_line,"lines");
        else skip_lines(nlines);

      } else if (strcmp(keyword,"Triangles") == 0) {
        triflag = 1;
        if (!avec_tri) error->all(FLERR,"Invalid data file section: Triangles");
        if (atomflag == 0) error->all(FLERR,"Must read Atoms before Triangles");
        if (firstpass) bonus(ntris,(AtomVec *) avec_tri,"triangles");
        else skip_lines(ntris);

      } else if (strcmp(keyword,"Bodies") == 0) {
        bodyflag = 1;
        if (!avec_body)
          error->all(FLERR,"Invalid data file section: Bodies");
        if (atomflag == 0) error->all(FLERR,"Must read Atoms before Bodies");
        bodies(firstpass,(AtomVec *) avec_body);

      } else if (strcmp(keyword,"Masses") == 0) {
        if (firstpass) mass();
        else skip_lines(ntypes);
      } else if (strcmp(keyword,"Pair Coeffs") == 0) {
        if (force->pair == nullptr)
          error->all(FLERR,"Must define pair_style before Pair Coeffs");
        if (firstpass) {
          if (me == 0 && !style_match(style,force->pair_style))
            error->warning(FLERR,"Pair style in data file differs "
                           "from currently defined pair style");
          paircoeffs();
        } else skip_lines(ntypes);
      } else if (strcmp(keyword,"PairIJ Coeffs") == 0) {
        if (force->pair == nullptr)
          error->all(FLERR,"Must define pair_style before PairIJ Coeffs");
        if (firstpass) {
          if (me == 0 && !style_match(style,force->pair_style))
            error->warning(FLERR,"Pair style in data file differs "
                           "from currently defined pair style");
          pairIJcoeffs();
        } else skip_lines(ntypes*(ntypes+1)/2);
      } else if (strcmp(keyword,"Bond Coeffs") == 0) {
        if (atom->avec->bonds_allow == 0)
          error->all(FLERR,"Invalid data file section: Bond Coeffs");
        if (force->bond == nullptr)
          error->all(FLERR,"Must define bond_style before Bond Coeffs");
        if (firstpass) {
          if (me == 0 && !style_match(style,force->bond_style))
            error->warning(FLERR,"Bond style in data file differs "
                           "from currently defined bond style");
          bondcoeffs();
        } else skip_lines(nbondtypes);
      } else if (strcmp(keyword,"Angle Coeffs") == 0) {
        if (atom->avec->angles_allow == 0)
          error->all(FLERR,"Invalid data file section: Angle Coeffs");
        if (force->angle == nullptr)
          error->all(FLERR,"Must define angle_style before Angle Coeffs");
        if (firstpass) {
          if (me == 0 && !style_match(style,force->angle_style))
            error->warning(FLERR,"Angle style in data file differs "
                           "from currently defined angle style");
          anglecoeffs(0);
        } else skip_lines(nangletypes);
      } else if (strcmp(keyword,"Dihedral Coeffs") == 0) {
        if (atom->avec->dihedrals_allow == 0)
          error->all(FLERR,"Invalid data file section: Dihedral Coeffs");
        if (force->dihedral == nullptr)
          error->all(FLERR,"Must define dihedral_style before Dihedral Coeffs");
        if (firstpass) {
          if (me == 0 && !style_match(style,force->dihedral_style))
            error->warning(FLERR,"Dihedral style in data file differs "
                           "from currently defined dihedral style");
          dihedralcoeffs(0);
        } else skip_lines(ndihedraltypes);
      } else if (strcmp(keyword,"Improper Coeffs") == 0) {
        if (atom->avec->impropers_allow == 0)
          error->all(FLERR,"Invalid data file section: Improper Coeffs");
        if (force->improper == nullptr)
          error->all(FLERR,"Must define improper_style before Improper Coeffs");
        if (firstpass) {
          if (me == 0 && !style_match(style,force->improper_style))
            error->warning(FLERR,"Improper style in data file differs "
                           "from currently defined improper style");
          impropercoeffs(0);
        } else skip_lines(nimpropertypes);

      } else if (strcmp(keyword,"BondBond Coeffs") == 0) {
        if (atom->avec->angles_allow == 0)
          error->all(FLERR,"Invalid data file section: BondBond Coeffs");
        if (force->angle == nullptr)
          error->all(FLERR,"Must define angle_style before BondBond Coeffs");
        if (firstpass) anglecoeffs(1);
        else skip_lines(nangletypes);

      } else if (strcmp(keyword,"BondAngle Coeffs") == 0) {
        if (atom->avec->angles_allow == 0)
          error->all(FLERR,"Invalid data file section: BondAngle Coeffs");
        if (force->angle == nullptr)
          error->all(FLERR,"Must define angle_style before BondAngle Coeffs");
        if (firstpass) anglecoeffs(2);
        else skip_lines(nangletypes);

      } else if (strcmp(keyword,"MiddleBondTorsion Coeffs") == 0) {
        if (atom->avec->dihedrals_allow == 0)
          error->all(FLERR,"Invalid data file section: MiddleBondTorsion Coeffs");
        if (force->dihedral == nullptr)
          error->all(FLERR,"Must define dihedral_style before MiddleBondTorsion Coeffs");
        if (firstpass) dihedralcoeffs(1);
        else skip_lines(ndihedraltypes);

      } else if (strcmp(keyword,"EndBondTorsion Coeffs") == 0) {
        if (atom->avec->dihedrals_allow == 0)
          error->all(FLERR,"Invalid data file section: EndBondTorsion Coeffs");
        if (force->dihedral == nullptr)
          error->all(FLERR,"Must define dihedral_style before EndBondTorsion Coeffs");
        if (firstpass) dihedralcoeffs(2);
        else skip_lines(ndihedraltypes);

      } else if (strcmp(keyword,"AngleTorsion Coeffs") == 0) {
        if (atom->avec->dihedrals_allow == 0)
          error->all(FLERR,"Invalid data file section: AngleTorsion Coeffs");
        if (force->dihedral == nullptr)
          error->all(FLERR,"Must define dihedral_style before AngleTorsion Coeffs");
        if (firstpass) dihedralcoeffs(3);
        else skip_lines(ndihedraltypes);

      } else if (strcmp(keyword,"AngleAngleTorsion Coeffs") == 0) {
        if (atom->avec->dihedrals_allow == 0)
          error->all(FLERR,"Invalid data file section: AngleAngleTorsion Coeffs");
        if (force->dihedral == nullptr)
          error->all(FLERR,"Must define dihedral_style before AngleAngleTorsion Coeffs");
        if (firstpass) dihedralcoeffs(4);
        else skip_lines(ndihedraltypes);

      } else if (strcmp(keyword,"BondBond13 Coeffs") == 0) {
        if (atom->avec->dihedrals_allow == 0)
          error->all(FLERR,"Invalid data file section: BondBond13 Coeffs");
        if (force->dihedral == nullptr)
          error->all(FLERR,"Must define dihedral_style before BondBond13 Coeffs");
        if (firstpass) dihedralcoeffs(5);
        else skip_lines(ndihedraltypes);

      } else if (strcmp(keyword,"AngleAngle Coeffs") == 0) {
        if (atom->avec->impropers_allow == 0)
          error->all(FLERR,"Invalid data file section: AngleAngle Coeffs");
        if (force->improper == nullptr)
          error->all(FLERR,"Must define improper_style before AngleAngle Coeffs");
        if (firstpass) impropercoeffs(1);
        else skip_lines(nimpropertypes);

      // if specified fix matches, it processes section

      } else if (nfix) {
        int i;
        for (i = 0; i < nfix; i++)
          if (strcmp(keyword,fix_section[i]) == 0) {
            if (firstpass) fix(fix_index[i],keyword);
            else skip_lines(modify->fix[fix_index[i]]->read_data_skip_lines(keyword));
            parse_keyword(0);
            break;
          }
        if (i == nfix)
          error->all(FLERR,"Unknown identifier in data file: {}",keyword);

      } else error->all(FLERR,"Unknown identifier in data file: {}",keyword);

      parse_keyword(0);
    }

    // error if natoms > 0 yet no atoms were read

    if (natoms > 0 && atomflag == 0)
      error->all(FLERR,"No atoms in data file");

    // close file

    if (me == 0) {
      if (compressed) platform::pclose(fp);
      else fclose(fp);
      fp = nullptr;
    }

    // done if this was 2nd pass

    if (!firstpass) break;

    // at end of 1st pass, error check for required sections
    // customize for new sections

    if ((nbonds && !bondflag) || (nangles && !angleflag) ||
        (ndihedrals && !dihedralflag) || (nimpropers && !improperflag))
      error->one(FLERR,"Needed molecular topology not in data file");

    if ((nellipsoids && !ellipsoidflag) || (nlines && !lineflag) ||
        (ntris && !triflag) || (nbodies && !bodyflag))
      error->one(FLERR,"Needed bonus data not in data file");

    // break out of loop if no molecular topology in file
    // else make 2nd pass

    if (!topoflag) break;
    firstpass = 0;

    // reallocate bond,angle,diehdral,improper arrays via grow()
    // will use new bond,angle,dihedral,improper per-atom values from 1st pass
    // will also observe extra settings even if bond/etc topology not in file
    // leaves other atom arrays unchanged, since already nmax in length

    if (addflag == NONE) atom->deallocate_topology();
    atom->avec->grow(atom->nmax);
  }

  // init per-atom fix/compute/variable values for created atoms

  atom->data_fix_compute_variable(nlocal_previous,atom->nlocal);

  // assign atoms added by this data file to specified group

  if (groupbit) {
    int *mask = atom->mask;
    int nlocal = atom->nlocal;
    for (int i = nlocal_previous; i < nlocal; i++)
      mask[i] |= groupbit;
  }

  // create special bond lists for molecular systems

  if (atom->molecular == Atom::MOLECULAR) {
    Special special(lmp);
    special.build();
  }

  // for atom style template just count total bonds, etc. from template(s)

  if (atom->molecular == Atom::TEMPLATE) {
    Molecule **onemols = atom->avec->onemols;
    int *molindex = atom->molindex;
    int *molatom = atom->molatom;
    int nlocal = atom->nlocal;

    int imol,iatom;
    bigint nbonds,nangles,ndihedrals,nimpropers;
    nbonds = nangles = ndihedrals = nimpropers = 0;

    for (int i = 0; i < nlocal; i++) {
      imol = molindex[i];
      iatom = molatom[i];
      if (imol >=0) {
        nbonds += onemols[imol]->num_bond[iatom];
        nangles += onemols[imol]->num_angle[iatom];
        ndihedrals += onemols[imol]->num_dihedral[iatom];
        nimpropers += onemols[imol]->num_improper[iatom];
      }
    }

    MPI_Allreduce(&nbonds,&atom->nbonds,1,MPI_LMP_BIGINT,MPI_SUM,world);
    MPI_Allreduce(&nangles,&atom->nangles,1,MPI_LMP_BIGINT,MPI_SUM,world);
    MPI_Allreduce(&ndihedrals,&atom->ndihedrals,1,MPI_LMP_BIGINT,MPI_SUM,world);
    MPI_Allreduce(&nimpropers,&atom->nimpropers,1,MPI_LMP_BIGINT,MPI_SUM,world);

    if (me == 0) {
      std::string mesg;

      if (atom->nbonds)
        mesg += fmt::format("  {} template bonds\n",atom->nbonds);
      if (atom->nangles)
        mesg += fmt::format("  {} template angles\n",atom->nangles);
      if (atom->ndihedrals)
        mesg += fmt::format("  {} template dihedrals\n",atom->ndihedrals);
      if (atom->nimpropers)
        mesg += fmt::format("  {} template impropers\n",atom->nimpropers);

      utils::logmesg(lmp,mesg);
    }
  }

  // for atom style template systems
  // insure nbondtypes,etc are still consistent with template molecules,
  //   in case data file re-defined them

  if (atom->molecular == Atom::TEMPLATE) atom->avec->onemols[0]->check_attributes(1);

  // if adding atoms, migrate atoms to new processors
  // use irregular() b/c box size could have changed dramaticaly
  // resulting in procs now owning very different subboxes
  // with their previously owned atoms now far outside the subbox

  if (addflag != NONE) {
    if (domain->triclinic) domain->x2lamda(atom->nlocal);
    Irregular *irregular = new Irregular(lmp);
    irregular->migrate_atoms(1);
    delete irregular;
    if (domain->triclinic) domain->lamda2x(atom->nlocal);
  }

  // shrink-wrap the box if necessary and move atoms to new procs
  // if atoms are lost is b/c data file box was far from shrink-wrapped
  // do not use irregular() comm, which would not lose atoms,
  //   b/c then user could specify data file box as far too big and empty
  // do comm->init() but not comm->setup() b/c pair/neigh cutoffs not yet set
  // need call to map_set() b/c comm->exchange clears atom map

  if (domain->nonperiodic == 2) {
    if (domain->triclinic) domain->x2lamda(atom->nlocal);
    domain->reset_box();
    Irregular *irregular = new Irregular(lmp);
    irregular->migrate_atoms(1);
    delete irregular;
    if (domain->triclinic) domain->lamda2x(atom->nlocal);

    bigint natoms;
    bigint nblocal = atom->nlocal;
    MPI_Allreduce(&nblocal,&natoms,1,MPI_LMP_BIGINT,MPI_SUM,world);
    if (natoms != atom->natoms)
      error->all(FLERR,"Read_data shrink wrap did not assign all atoms correctly");
  }

  // restore old styles, when reading with nocoeff flag given

  if (coeffflag == 0) {
    delete force->pair;
    delete[] force->pair_style;
    force->pair = saved_pair;
    force->pair_style = saved_pair_style;

    delete force->bond;
    delete[] force->bond_style;
    force->bond = saved_bond;
    force->bond_style = saved_bond_style;

    delete force->angle;
    delete[] force->angle_style;
    force->angle = saved_angle;
    force->angle_style = saved_angle_style;

    delete force->dihedral;
    delete[] force->dihedral_style;
    force->dihedral = saved_dihedral;
    force->dihedral_style = saved_dihedral_style;

    delete force->improper;
    delete[] force->improper_style;
    force->improper = saved_improper;
    force->improper_style = saved_improper_style;

    force->kspace = saved_kspace;
    force->kspace_style = saved_kspace_style;
  }

  // total time

  MPI_Barrier(world);

  if (comm->me == 0)
    utils::logmesg(lmp,"  read_data CPU = {:.3f} seconds\n",platform::walltime()-time1);
}

/* ----------------------------------------------------------------------
   read free-format header of data file
   1st line and blank lines are skipped
   non-blank lines are checked for header keywords and leading value is read
   header ends with EOF or non-blank line containing no header keyword
     if EOF, line is set to blank line
     else line has first keyword line for rest of file
   some logic differs if adding atoms
------------------------------------------------------------------------- */

void ReadData::header(int firstpass)
{
  int n;
  char *ptr;

  // initialize type counts by the "extra" numbers so they get counted
  // in case the corresponding "types" line is missing and thus the extra
  // value will not be processed.
  if (addflag == NONE) {
    atom->ntypes = extra_atom_types;
    atom->nbondtypes = extra_bond_types;
    atom->nangletypes = extra_angle_types;
    atom->ndihedraltypes = extra_dihedral_types;
    atom->nimpropertypes = extra_improper_types;
  }

  // skip 1st line of file

  if (me == 0) {
    char *eof = utils::fgets_trunc(line,MAXLINE,fp);
    if (eof == nullptr) error->one(FLERR,"Unexpected end of data file");
  }

  while (true) {

    // read a line and bcast length

    if (me == 0) {
      if (utils::fgets_trunc(line,MAXLINE,fp) == nullptr) n = 0;
      else n = strlen(line) + 1;
    }
    MPI_Bcast(&n,1,MPI_INT,0,world);

    // if n = 0 then end-of-file so return with blank line

    if (n == 0) {
      line[0] = '\0';
      return;
    }

    MPI_Bcast(line,n,MPI_CHAR,0,world);

    // trim anything from '#' onward
    // if line is blank, continue

    if ((ptr = strchr(line,'#'))) *ptr = '\0';
    if (strspn(line," \t\n\r") == strlen(line)) continue;

    // allow special fixes first chance to match and process the line
    // if fix matches, continue to next header line

    if (nfix) {
      for (n = 0; n < nfix; n++) {
        if (!fix_header[n]) continue;
        if (strstr(line,fix_header[n])) {
          modify->fix[fix_index[n]]->read_data_header(line);
          break;
        }
      }
      if (n < nfix) continue;
    }

    // search line for header keyword and set corresponding variable
    // customize for new header lines
    // check for triangles before angles so "triangles" not matched as "angles"
    int extra_flag_value = 0;
    int rv;

    if (utils::strmatch(line,"^\\s*\\d+\\s+atoms\\s")) {
      rv = sscanf(line,BIGINT_FORMAT,&natoms);
      if (rv != 1)
        error->all(FLERR,"Could not parse 'atoms' line in data file header");
      if (addflag == NONE) atom->natoms = natoms;
      else if (firstpass) atom->natoms += natoms;

    } else if (utils::strmatch(line,"^\\s*\\d+\\s+ellipsoids\\s")) {
      if (!avec_ellipsoid)
        error->all(FLERR,"No ellipsoids allowed with this atom style");
      rv = sscanf(line,BIGINT_FORMAT,&nellipsoids);
      if (rv != 1)
        error->all(FLERR,"Could not parse 'ellipsoids' line in data file header");
      if (addflag == NONE) atom->nellipsoids = nellipsoids;
      else if (firstpass) atom->nellipsoids += nellipsoids;

    } else if (utils::strmatch(line,"^\\s*\\d+\\s+lines\\s")) {
      if (!avec_line)
        error->all(FLERR,"No lines allowed with this atom style");
      rv =  sscanf(line,BIGINT_FORMAT,&nlines);
      if (rv != 1)
        error->all(FLERR,"Could not parse 'lines' line in data file header");
      if (addflag == NONE) atom->nlines = nlines;
      else if (firstpass) atom->nlines += nlines;

    } else if (utils::strmatch(line,"^\\s*\\d+\\s+triangles\\s")) {
      if (!avec_tri)
        error->all(FLERR,"No triangles allowed with this atom style");
      rv = sscanf(line,BIGINT_FORMAT,&ntris);
      if (rv != 1)
        error->all(FLERR,"Could not parse 'triangles' line in data file header");
      if (addflag == NONE) atom->ntris = ntris;
      else if (firstpass) atom->ntris += ntris;

    } else if (utils::strmatch(line,"^\\s*\\d+\\s+bodies\\s")) {
      if (!avec_body)
        error->all(FLERR,"No bodies allowed with this atom style");
      rv = sscanf(line,BIGINT_FORMAT,&nbodies);
      if (rv != 1)
        error->all(FLERR,"Could not parse 'bodies' line in data file header");
      if (addflag == NONE) atom->nbodies = nbodies;
      else if (firstpass) atom->nbodies += nbodies;

    } else if (utils::strmatch(line,"^\\s*\\d+\\s+bonds\\s")) {
      rv = sscanf(line,BIGINT_FORMAT,&nbonds);
      if (rv != 1)
        error->all(FLERR,"Could not parse 'bonds' line in data file header");
      if (addflag == NONE) atom->nbonds = nbonds;
      else if (firstpass) atom->nbonds += nbonds;

    } else if (utils::strmatch(line,"^\\s*\\d+\\s+angles\\s")) {
      rv = sscanf(line,BIGINT_FORMAT,&nangles);
      if (rv != 1)
        error->all(FLERR,"Could not parse 'angles' line in data file header");
      if (addflag == NONE) atom->nangles = nangles;
      else if (firstpass) atom->nangles += nangles;

    } else if (utils::strmatch(line,"^\\s*\\d+\\s+dihedrals\\s")) {
      rv = sscanf(line,BIGINT_FORMAT,&ndihedrals);
      if (rv != 1)
        error->all(FLERR,"Could not parse 'dihedrals' line in data file header");
      if (addflag == NONE) atom->ndihedrals = ndihedrals;
      else if (firstpass) atom->ndihedrals += ndihedrals;

    } else if (utils::strmatch(line,"^\\s*\\d+\\s+impropers\\s")) {
      rv = sscanf(line,BIGINT_FORMAT,&nimpropers);
      if (rv != 1)
        error->all(FLERR,"Could not parse 'impropers' line in data file header");
      if (addflag == NONE) atom->nimpropers = nimpropers;
      else if (firstpass) atom->nimpropers += nimpropers;

    // Atom class type settings are only set by first data file

    } else if (utils::strmatch(line,"^\\s*\\d+\\s+atom\\s+types\\s")) {
      rv = sscanf(line,"%d",&ntypes);
      if (rv != 1)
        error->all(FLERR,"Could not parse 'atom types' line in data file header");
      if (addflag == NONE) atom->ntypes = ntypes + extra_atom_types;

    } else if (utils::strmatch(line,"\\s*\\d+\\s+bond\\s+types\\s")) {
      rv = sscanf(line,"%d",&nbondtypes);
      if (rv != 1)
        error->all(FLERR,"Could not parse 'bond types' line in data file header");
      if (addflag == NONE) atom->nbondtypes = nbondtypes + extra_bond_types;

    } else if (utils::strmatch(line,"^\\s*\\d+\\s+angle\\s+types\\s")) {
      rv = sscanf(line,"%d",&nangletypes);
      if (rv != 1)
        error->all(FLERR,"Could not parse 'angle types' line in data file header");
      if (addflag == NONE) atom->nangletypes = nangletypes + extra_angle_types;

    } else if (utils::strmatch(line,"^\\s*\\d+\\s+dihedral\\s+types\\s")) {
      rv = sscanf(line,"%d",&ndihedraltypes);
      if (rv != 1)
        error->all(FLERR,"Could not parse 'dihedral types' line in data file header");
      if (addflag == NONE)
        atom->ndihedraltypes = ndihedraltypes + extra_dihedral_types;

    } else if (utils::strmatch(line,"^\\s*\\d+\\s+improper\\s+types\\s")) {
      rv = sscanf(line,"%d",&nimpropertypes);
      if (rv != 1)
        error->all(FLERR,"Could not parse 'improper types' line in data file header");
      if (addflag == NONE)
        atom->nimpropertypes = nimpropertypes + extra_improper_types;

    // these settings only used by first data file
    // also, these are obsolescent. we parse them to maintain backward
    // compatibility, but the recommended way is to set them via keywords
    // in the LAMMPS input file. In case these flags are set in both,
    // the input and the data file, we use the larger of the two.

    } else if (strstr(line,"extra bond per atom")) {
      if (addflag == NONE) sscanf(line,"%d",&extra_flag_value);
      atom->extra_bond_per_atom = MAX(atom->extra_bond_per_atom,extra_flag_value);
    } else if (strstr(line,"extra angle per atom")) {
      if (addflag == NONE) sscanf(line,"%d",&extra_flag_value);
      atom->extra_angle_per_atom = MAX(atom->extra_angle_per_atom,extra_flag_value);
    } else if (strstr(line,"extra dihedral per atom")) {
      if (addflag == NONE) sscanf(line,"%d",&extra_flag_value);
      atom->extra_dihedral_per_atom = MAX(atom->extra_dihedral_per_atom,extra_flag_value);
    } else if (strstr(line,"extra improper per atom")) {
      if (addflag == NONE) sscanf(line,"%d",&extra_flag_value);
      atom->extra_improper_per_atom = MAX(atom->extra_improper_per_atom,extra_flag_value);
    } else if (strstr(line,"extra special per atom")) {
      if (addflag == NONE) sscanf(line,"%d",&extra_flag_value);
      force->special_extra = MAX(force->special_extra,extra_flag_value);

    // local copy of box info
    // so can treat differently for first vs subsequent data files

    } else if (utils::strmatch(line,"^\\s*\\f+\\s+\\f+\\s+xlo\\s+xhi\\s")) {
      rv = sscanf(line,"%lg %lg",&boxlo[0],&boxhi[0]);
      if (rv != 2)
        error->all(FLERR,"Could not parse 'xlo xhi' line in data file header");

    } else if (utils::strmatch(line,"^\\s*\\f+\\s+\\f+\\s+ylo\\s+yhi\\s")) {
      rv = sscanf(line,"%lg %lg",&boxlo[1],&boxhi[1]);
      if (rv != 2)
        error->all(FLERR,"Could not parse 'ylo yhi' line in data file header");

    } else if (utils::strmatch(line,"^\\s*\\f+\\s+\\f+\\s+zlo\\s+zhi\\s")) {
      rv = sscanf(line,"%lg %lg",&boxlo[2],&boxhi[2]);
      if (rv != 2)
        error->all(FLERR,"Could not parse 'zlo zhi' line in data file header");

    } else if (utils::strmatch(line,"^\\s*\\f+\\s+\\f+\\s+\\f+"
                               "\\s+xy\\s+xz\\s+yz\\s")) {
      triclinic = 1;
      rv = sscanf(line,"%lg %lg %lg",&xy,&xz,&yz);
      if (rv != 3)
        error->all(FLERR,"Could not parse 'xy xz yz' line in data file header");

    } else break;
  }

  // error check on total system size

  if (atom->natoms < 0 || atom->natoms >= MAXBIGINT ||
      atom->nellipsoids < 0 || atom->nellipsoids >= MAXBIGINT ||
      atom->nlines < 0 || atom->nlines >= MAXBIGINT ||
      atom->ntris < 0 || atom->ntris >= MAXBIGINT ||
      atom->nbodies < 0 || atom->nbodies >= MAXBIGINT ||
      atom->nbonds < 0 || atom->nbonds >= MAXBIGINT ||
      atom->nangles < 0 || atom->nangles >= MAXBIGINT ||
      atom->ndihedrals < 0 || atom->ndihedrals >= MAXBIGINT ||
      atom->nimpropers < 0 || atom->nimpropers >= MAXBIGINT)
    error->all(FLERR,"System in data file is too big");

  // check that exiting string is a valid section keyword

  parse_keyword(1);
  if (!is_data_section(keyword))
    error->all(FLERR,"Unknown identifier in data file: {}",keyword);

  // error checks on header values
  // must be consistent with atom style and other header values

  if ((atom->nbonds || atom->nbondtypes) &&
      atom->avec->bonds_allow == 0)
    error->all(FLERR,"No bonds allowed with this atom style");
  if ((atom->nangles || atom->nangletypes) &&
      atom->avec->angles_allow == 0)
    error->all(FLERR,"No angles allowed with this atom style");
  if ((atom->ndihedrals || atom->ndihedraltypes) &&
      atom->avec->dihedrals_allow == 0)
    error->all(FLERR,"No dihedrals allowed with this atom style");
  if ((atom->nimpropers || atom->nimpropertypes) &&
      atom->avec->impropers_allow == 0)
    error->all(FLERR,"No impropers allowed with this atom style");

  if (atom->nbonds > 0 && atom->nbondtypes <= 0)
    error->all(FLERR,"Bonds defined but no bond types");
  if (atom->nangles > 0 && atom->nangletypes <= 0)
    error->all(FLERR,"Angles defined but no angle types");
  if (atom->ndihedrals > 0 && atom->ndihedraltypes <= 0)
    error->all(FLERR,"Dihedrals defined but no dihedral types");
  if (atom->nimpropers > 0 && atom->nimpropertypes <= 0)
    error->all(FLERR,"Impropers defined but no improper types");

  if (atom->molecular == Atom::TEMPLATE) {
    if (atom->nbonds || atom->nangles || atom->ndihedrals || atom->nimpropers)
      error->all(FLERR,"No molecule topology allowed with atom style template");
  }
}

/* ----------------------------------------------------------------------
   read all atoms
------------------------------------------------------------------------- */

void ReadData::atoms()
{
  int nchunk,eof;

  if (me == 0) utils::logmesg(lmp,"  reading atoms ...\n");

  bigint nread = 0;

  while (nread < natoms) {
    nchunk = MIN(natoms-nread,CHUNK);
    eof = utils::read_lines_from_file(fp,nchunk,MAXLINE,buffer,me,world);
    if (eof) error->all(FLERR,"Unexpected end of data file");
    atom->data_atoms(nchunk,buffer,id_offset,mol_offset,toffset,shiftflag,shift);
    nread += nchunk;
  }

  // warn if we have read data with non-zero image flags for non-periodic boundaries.
  // we may want to turn this into an error at some point, since this essentially
  // creates invalid position information that works by accident most of the time.

  if (comm->me == 0) {
    if (atom->reset_image_flag[0])
      error->warning(FLERR,"Non-zero imageflag(s) in x direction for "
                           "non-periodic boundary reset to zero");
    if (atom->reset_image_flag[1])
      error->warning(FLERR,"Non-zero imageflag(s) in y direction for "
                           "non-periodic boundary reset to zero");
    if (atom->reset_image_flag[2])
      error->warning(FLERR,"Non-zero imageflag(s) in z direction for "
                           "non-periodic boundary reset to zero");
  }

  // check that all atoms were assigned correctly

  bigint n = atom->nlocal;
  bigint sum;
  MPI_Allreduce(&n,&sum,1,MPI_LMP_BIGINT,MPI_SUM,world);
  bigint nassign = sum - (atom->natoms - natoms);

  if (me == 0) utils::logmesg(lmp,"  {} atoms\n",nassign);

  if (sum != atom->natoms)
    error->all(FLERR,"Did not assign all atoms correctly");

  // check that atom IDs are valid

  atom->tag_check();

  // check that bonus data has been reserved as needed

  atom->bonus_check();

  // create global mapping of atoms

  if (atom->map_style != Atom::MAP_NONE) {
    atom->map_init();
    atom->map_set();
  }
}

/* ----------------------------------------------------------------------
   read all velocities
   to find atoms, must build atom map if not a molecular system
------------------------------------------------------------------------- */

void ReadData::velocities()
{
  int nchunk,eof;

  if (me == 0) utils::logmesg(lmp,"  reading velocities ...\n");

  int mapflag = 0;
  if (atom->map_style == Atom::MAP_NONE) {
    mapflag = 1;
    atom->map_init();
    atom->map_set();
  }

  bigint nread = 0;

  while (nread < natoms) {
    nchunk = MIN(natoms-nread,CHUNK);
    eof = utils::read_lines_from_file(fp,nchunk,MAXLINE,buffer,me,world);
    if (eof) error->all(FLERR,"Unexpected end of data file");
    atom->data_vels(nchunk,buffer,id_offset);
    nread += nchunk;
  }

  if (mapflag) {
    atom->map_delete();
    atom->map_style = Atom::MAP_NONE;
  }

  if (me == 0) utils::logmesg(lmp,"  {} velocities\n",natoms);
}

/* ----------------------------------------------------------------------
   scan or read all bonds
------------------------------------------------------------------------- */

void ReadData::bonds(int firstpass)
{
  int nchunk,eof;

  if (me == 0) {
    if (firstpass) utils::logmesg(lmp,"  scanning bonds ...\n");
    else utils::logmesg(lmp,"  reading bonds ...\n");
  }

  // allocate count if firstpass

  int nlocal = atom->nlocal;
  int *count = nullptr;
  if (firstpass) {
    memory->create(count,nlocal,"read_data:count");
    if (count) memset(count,0,nlocal*sizeof(int));
  }

  // read and process bonds

  bigint nread = 0;

  while (nread < nbonds) {
    nchunk = MIN(nbonds-nread,CHUNK);
    eof = utils::read_lines_from_file(fp,nchunk,MAXLINE,buffer,me,world);
    if (eof) error->all(FLERR,"Unexpected end of data file");
    atom->data_bonds(nchunk,buffer,count,id_offset,boffset);
    nread += nchunk;
  }

  // if firstpass: tally max bond/atom and return
  // if addflag = NONE, store max bond/atom with extra
  // else just check actual max does not exceed existing max

  if (firstpass) {
    int max = 0;
    for (int i = nlocal_previous; i < nlocal; i++) max = MAX(max,count[i]);
    int maxall;
    MPI_Allreduce(&max,&maxall,1,MPI_INT,MPI_MAX,world);
    if (addflag == NONE) maxall += atom->extra_bond_per_atom;

    if (me == 0)
      utils::logmesg(lmp,"  {} = max bonds/atom\n",maxall);

    if (addflag != NONE) {
      if (maxall > atom->bond_per_atom)
        error->all(FLERR,"Subsequent read data induced "
                   "too many bonds per atom");
    } else atom->bond_per_atom = maxall;

    memory->destroy(count);
    return;
  }

  // if 2nd pass: check that bonds were assigned correctly

  bigint n = 0;
  for (int i = nlocal_previous; i < nlocal; i++) n += atom->num_bond[i];
  bigint sum;
  MPI_Allreduce(&n,&sum,1,MPI_LMP_BIGINT,MPI_SUM,world);
  int factor = 1;
  if (!force->newton_bond) factor = 2;

  if (me == 0)
    utils::logmesg(lmp,"  {} bonds\n",sum/factor);

  if (sum != factor*nbonds)
    error->all(FLERR,"Bonds assigned incorrectly");
}

/* ----------------------------------------------------------------------
   scan or read all angles
------------------------------------------------------------------------- */

void ReadData::angles(int firstpass)
{
  int nchunk,eof;

  if (me == 0) {
    if (firstpass) utils::logmesg(lmp,"  scanning angles ...\n");
    else utils::logmesg(lmp,"  reading angles ...\n");
  }

  // allocate count if firstpass

  int nlocal = atom->nlocal;
  int *count = nullptr;
  if (firstpass) {
    memory->create(count,nlocal,"read_data:count");
    if (count) memset(count,0,nlocal*sizeof(int));
  }

  // read and process angles

  bigint nread = 0;

  while (nread < nangles) {
    nchunk = MIN(nangles-nread,CHUNK);
    eof = utils::read_lines_from_file(fp,nchunk,MAXLINE,buffer,me,world);
    if (eof) error->all(FLERR,"Unexpected end of data file");
    atom->data_angles(nchunk,buffer,count,id_offset,aoffset);
    nread += nchunk;
  }

  // if firstpass: tally max angle/atom and return
  // if addflag = NONE, store max angle/atom with extra
  // else just check actual max does not exceed existing max

  if (firstpass) {
    int max = 0;
    for (int i = nlocal_previous; i < nlocal; i++) max = MAX(max,count[i]);
    int maxall;
    MPI_Allreduce(&max,&maxall,1,MPI_INT,MPI_MAX,world);
    if (addflag == NONE) maxall += atom->extra_angle_per_atom;

    if (me == 0)
      utils::logmesg(lmp,"  {} = max angles/atom\n",maxall);

    if (addflag != NONE) {
      if (maxall > atom->angle_per_atom)
        error->all(FLERR,"Subsequent read data induced "
                   "too many angles per atom");
    } else atom->angle_per_atom = maxall;

    memory->destroy(count);
    return;
  }

  // if 2nd pass: check that angles were assigned correctly

  bigint n = 0;
  for (int i = nlocal_previous; i < nlocal; i++) n += atom->num_angle[i];
  bigint sum;
  MPI_Allreduce(&n,&sum,1,MPI_LMP_BIGINT,MPI_SUM,world);
  int factor = 1;
  if (!force->newton_bond) factor = 3;

  if (me == 0)
    utils::logmesg(lmp,"  {} angles\n",sum/factor);

  if (sum != factor*nangles)
    error->all(FLERR,"Angles assigned incorrectly");
}

/* ----------------------------------------------------------------------
   scan or read all dihedrals
------------------------------------------------------------------------- */

void ReadData::dihedrals(int firstpass)
{
  int nchunk,eof;

  if (me == 0) {
    if (firstpass) utils::logmesg(lmp,"  scanning dihedrals ...\n");
    else utils::logmesg(lmp,"  reading dihedrals ...\n");
  }

  // allocate count if firstpass

  int nlocal = atom->nlocal;
  int *count = nullptr;
  if (firstpass) {
    memory->create(count,nlocal,"read_data:count");
    if (count) memset(count,0,nlocal*sizeof(int));
  }

  // read and process dihedrals

  bigint nread = 0;

  while (nread < ndihedrals) {
    nchunk = MIN(ndihedrals-nread,CHUNK);
    eof = utils::read_lines_from_file(fp,nchunk,MAXLINE,buffer,me,world);
    if (eof) error->all(FLERR,"Unexpected end of data file");
    atom->data_dihedrals(nchunk,buffer,count,id_offset,doffset);
    nread += nchunk;
  }

  // if firstpass: tally max dihedral/atom and return
  // if addflag = NONE, store max dihedral/atom with extra
  // else just check actual max does not exceed existing max

  if (firstpass) {
    int max = 0;
    for (int i = nlocal_previous; i < nlocal; i++) max = MAX(max,count[i]);
    int maxall;
    MPI_Allreduce(&max,&maxall,1,MPI_INT,MPI_MAX,world);
    if (addflag == NONE) maxall += atom->extra_dihedral_per_atom;

    if (me == 0)
      utils::logmesg(lmp,"  {} = max dihedrals/atom\n",maxall);

    if (addflag != NONE) {
      if (maxall > atom->dihedral_per_atom)
        error->all(FLERR,"Subsequent read data induced "
                   "too many dihedrals per atom");
    } else atom->dihedral_per_atom = maxall;

    memory->destroy(count);
    return;
  }

  // if 2nd pass: check that dihedrals were assigned correctly

  bigint n = 0;
  for (int i = nlocal_previous; i < nlocal; i++) n += atom->num_dihedral[i];
  bigint sum;
  MPI_Allreduce(&n,&sum,1,MPI_LMP_BIGINT,MPI_SUM,world);
  int factor = 1;
  if (!force->newton_bond) factor = 4;

  if (me == 0)
    utils::logmesg(lmp,"  {} dihedrals\n",sum/factor);

  if (sum != factor*ndihedrals)
    error->all(FLERR,"Dihedrals assigned incorrectly");
}

/* ----------------------------------------------------------------------
   scan or read all impropers
------------------------------------------------------------------------- */

void ReadData::impropers(int firstpass)
{
  int nchunk,eof;

  if (me == 0) {
    if (firstpass) utils::logmesg(lmp,"  scanning impropers ...\n");
    else utils::logmesg(lmp,"  reading impropers ...\n");
  }

  // allocate count if firstpass

  int nlocal = atom->nlocal;
  int *count = nullptr;
  if (firstpass) {
    memory->create(count,nlocal,"read_data:count");
    if (count) memset(count,0,nlocal*sizeof(int));
  }

  // read and process impropers

  bigint nread = 0;

  while (nread < nimpropers) {
    nchunk = MIN(nimpropers-nread,CHUNK);
    eof = utils::read_lines_from_file(fp,nchunk,MAXLINE,buffer,me,world);
    if (eof) error->all(FLERR,"Unexpected end of data file");
    atom->data_impropers(nchunk,buffer,count,id_offset,ioffset);
    nread += nchunk;
  }

  // if firstpass: tally max improper/atom and return
  // if addflag = NONE, store max improper/atom
  // else just check it does not exceed existing max

  if (firstpass) {
    int max = 0;
    for (int i = nlocal_previous; i < nlocal; i++) max = MAX(max,count[i]);
    int maxall;
    MPI_Allreduce(&max,&maxall,1,MPI_INT,MPI_MAX,world);
    if (addflag == NONE) maxall += atom->extra_improper_per_atom;

    if (me == 0)
      utils::logmesg(lmp,"  {} = max impropers/atom\n",maxall);

    if (addflag != NONE) {
      if (maxall > atom->improper_per_atom)
        error->all(FLERR,"Subsequent read data induced "
                   "too many impropers per atom");
    } else atom->improper_per_atom = maxall;

    memory->destroy(count);
    return;
  }

  // if 2nd pass: check that impropers were assigned correctly

  bigint n = 0;
  for (int i = nlocal_previous; i < nlocal; i++) n += atom->num_improper[i];
  bigint sum;
  MPI_Allreduce(&n,&sum,1,MPI_LMP_BIGINT,MPI_SUM,world);
  int factor = 1;
  if (!force->newton_bond) factor = 4;

  if (me == 0)
    utils::logmesg(lmp,"  {} impropers\n",sum/factor);

  if (sum != factor*nimpropers)
    error->all(FLERR,"Impropers assigned incorrectly");
}

/* ----------------------------------------------------------------------
   read all bonus data
   to find atoms, must build atom map if not a molecular system
------------------------------------------------------------------------- */

void ReadData::bonus(bigint nbonus, AtomVec *ptr, const char *type)
{
  int nchunk,eof;

  int mapflag = 0;
  if (atom->map_style == Atom::MAP_NONE) {
    mapflag = 1;
    atom->map_init();
    atom->map_set();
  }

  bigint nread = 0;
  bigint natoms = nbonus;

  while (nread < natoms) {
    nchunk = MIN(natoms-nread,CHUNK);
    eof = utils::read_lines_from_file(fp,nchunk,MAXLINE,buffer,me,world);
    if (eof) error->all(FLERR,"Unexpected end of data file");
    atom->data_bonus(nchunk,buffer,ptr,id_offset);
    nread += nchunk;
  }

  if (mapflag) {
    atom->map_delete();
    atom->map_style = Atom::MAP_NONE;
  }

  if (me == 0)
    utils::logmesg(lmp,"  {} {}\n",natoms,type);
}

/* ----------------------------------------------------------------------
   read all body data
   variable amount of info per body, described by ninteger and ndouble
   to find atoms, must build atom map if not a molecular system
   if not firstpass, just read past body data and only process body header
------------------------------------------------------------------------- */

void ReadData::bodies(int firstpass, AtomVec *ptr)
{
  int m,nchunk,nline,nmax,ninteger,ndouble,nword,ncount,onebody;
  char *eof;

  int mapflag = 0;
  if (atom->map_style == Atom::MAP_NONE && firstpass) {
    mapflag = 1;
    atom->map_init();
    atom->map_set();
  }

  // nmax = max # of bodies to read in this chunk
  // nchunk = actual # read

  bigint nread = 0;
  bigint nblocks = nbodies;

  while (nread < nblocks) {
    if (nblocks-nread > CHUNK) nmax = CHUNK;
    else nmax = nblocks-nread;

    if (me == 0) {
      nchunk = 0;
      nline = 0;
      m = 0;

      while (nchunk < nmax && nline <= CHUNK-MAXBODY) {
        eof = utils::fgets_trunc(&buffer[m],MAXLINE,fp);
        const char *buf = &buffer[m];
        if (eof == nullptr) error->one(FLERR,"Unexpected end of data file");
        try {
          auto values = ValueTokenizer(utils::trim_comment(buf));
          tagint tagdata = values.next_tagint() + id_offset;
          ninteger = values.next_int();
          ndouble = values.next_double();
          if (tagdata <= 0 || tagdata > atom->map_tag_max)
            throw TokenizerException("Invalid atom ID in body header", utils::trim(buf));
          if (ninteger < 0)
            throw TokenizerException("Invalid number of integers", utils::trim(buf));
          if (ndouble < 0)
            throw TokenizerException("Invalid number of doubles", utils::trim(buf));
          if (values.has_next())
            throw TokenizerException("Too many tokens in body header", utils::trim(buf));
        } catch (TokenizerException &e) {
          error->one(FLERR,std::string(e.what()) + " while reading Bodies section of data file");
        }
        m += strlen(buf);

        // read lines one at a time into buffer and count words
        // count to ninteger and ndouble until have enough lines

        onebody = 0;

        nword = 0;
        while (nword < ninteger) {
          eof = utils::fgets_trunc(&buffer[m],MAXLINE,fp);
          if (eof == nullptr) error->one(FLERR,"Unexpected end of data file");
          ncount = utils::trim_and_count_words(&buffer[m]);
          if (ncount == 0)
            error->one(FLERR,"Too few values in body lines in data file");
          nword += ncount;
          m += strlen(&buffer[m]);
          onebody++;
        }
        if (nword > ninteger)
          error->one(FLERR,"Too many values in body lines in data file");

        nword = 0;
        while (nword < ndouble) {
          eof = utils::fgets_trunc(&buffer[m],MAXLINE,fp);
          if (eof == nullptr) error->one(FLERR,"Unexpected end of data file");
          ncount = utils::trim_and_count_words(&buffer[m]);
          if (ncount == 0)
            error->one(FLERR,"Too few values in body lines in data file");
          nword += ncount;
          m += strlen(&buffer[m]);
          onebody++;
        }
        if (nword > ndouble)
          error->one(FLERR,"Too many values in body lines in data file");

        if (onebody+1 > MAXBODY)
          error->one(FLERR,"Too many lines in one body in data file - boost MAXBODY");

        nchunk++;
        nline += onebody+1;
      }

      if (buffer[m-1] != '\n') strcpy(&buffer[m++],"\n");
      m++;
    }

    MPI_Bcast(&nchunk,1,MPI_INT,0,world);
    MPI_Bcast(&m,1,MPI_INT,0,world);
    MPI_Bcast(buffer,m,MPI_CHAR,0,world);

    if (firstpass) atom->data_bodies(nchunk,buffer,ptr,id_offset);
    nread += nchunk;
  }

  if (mapflag && firstpass) {
    atom->map_delete();
    atom->map_style = Atom::MAP_NONE;
  }

  if (me == 0 && firstpass)
    utils::logmesg(lmp,"  {} bodies\n",nblocks);
}

/* ---------------------------------------------------------------------- */

void ReadData::mass()
{
  char *next;
  char *buf = new char[ntypes*MAXLINE];

  int eof = utils::read_lines_from_file(fp,ntypes,MAXLINE,buf,me,world);
  if (eof) error->all(FLERR,"Unexpected end of data file");

  char *original = buf;
  for (int i = 0; i < ntypes; i++) {
    next = strchr(buf,'\n');
    *next = '\0';
    atom->set_mass(FLERR,buf,toffset);
    buf = next + 1;
  }
  delete [] original;
}

/* ---------------------------------------------------------------------- */

void ReadData::paircoeffs()
{
  char *next;
  char *buf = new char[ntypes*MAXLINE];

  int eof = utils::read_lines_from_file(fp,ntypes,MAXLINE,buf,me,world);
  if (eof) error->all(FLERR,"Unexpected end of data file");

  char *original = buf;
  for (int i = 0; i < ntypes; i++) {
    next = strchr(buf,'\n');
    *next = '\0';
    parse_coeffs(buf,nullptr,1,2,toffset);
    if (ncoeffarg == 0)
      error->all(FLERR,"Unexpected empty line in PairCoeffs section");
    force->pair->coeff(ncoeffarg,coeffarg);
    buf = next + 1;
  }
  delete [] original;
}

/* ---------------------------------------------------------------------- */

void ReadData::pairIJcoeffs()
{
  int i,j;
  char *next;

  int nsq = ntypes * (ntypes+1) / 2;
  char *buf = new char[nsq * MAXLINE];

  int eof = utils::read_lines_from_file(fp,nsq,MAXLINE,buf,me,world);
  if (eof) error->all(FLERR,"Unexpected end of data file");

  char *original = buf;
  for (i = 0; i < ntypes; i++)
    for (j = i; j < ntypes; j++) {
      next = strchr(buf,'\n');
      *next = '\0';
      parse_coeffs(buf,nullptr,0,2,toffset);
      if (ncoeffarg == 0)
        error->all(FLERR,"Unexpected empty line in PairCoeffs section");
      force->pair->coeff(ncoeffarg,coeffarg);
      buf = next + 1;
    }
  delete [] original;
}

/* ---------------------------------------------------------------------- */

void ReadData::bondcoeffs()
{
  if (!nbondtypes) return;

  char *next;
  char *buf = new char[nbondtypes*MAXLINE];

  int eof = utils::read_lines_from_file(fp,nbondtypes,MAXLINE,buf,me,world);
  if (eof) error->all(FLERR,"Unexpected end of data file");

  char *original = buf;
  for (int i = 0; i < nbondtypes; i++) {
    next = strchr(buf,'\n');
    *next = '\0';
    parse_coeffs(buf,nullptr,0,1,boffset);
    if (ncoeffarg == 0)
      error->all(FLERR,"Unexpected empty line in BondCoeffs section");
    force->bond->coeff(ncoeffarg,coeffarg);
    buf = next + 1;
  }
  delete [] original;
}

/* ---------------------------------------------------------------------- */

void ReadData::anglecoeffs(int which)
{
  if (!nangletypes) return;

  char *next;
  char *buf = new char[nangletypes*MAXLINE];

  int eof = utils::read_lines_from_file(fp,nangletypes,MAXLINE,buf,me,world);
  if (eof) error->all(FLERR,"Unexpected end of data file");

  char *original = buf;
  for (int i = 0; i < nangletypes; i++) {
    next = strchr(buf,'\n');
    *next = '\0';
    if (which == 0) parse_coeffs(buf,nullptr,0,1,aoffset);
    else if (which == 1) parse_coeffs(buf,"bb",0,1,aoffset);
    else if (which == 2) parse_coeffs(buf,"ba",0,1,aoffset);
    if (ncoeffarg == 0) error->all(FLERR,"Unexpected empty line in AngleCoeffs section");
    force->angle->coeff(ncoeffarg,coeffarg);
    buf = next + 1;
  }
  delete [] original;
}

/* ---------------------------------------------------------------------- */

void ReadData::dihedralcoeffs(int which)
{
  if (!ndihedraltypes) return;

  char *next;
  char *buf = new char[ndihedraltypes*MAXLINE];

  int eof = utils::read_lines_from_file(fp,ndihedraltypes,MAXLINE,buf,me,world);
  if (eof) error->all(FLERR,"Unexpected end of data file");

  char *original = buf;
  for (int i = 0; i < ndihedraltypes; i++) {
    next = strchr(buf,'\n');
    *next = '\0';
    if (which == 0) parse_coeffs(buf,nullptr,0,1,doffset);
    else if (which == 1) parse_coeffs(buf,"mbt",0,1,doffset);
    else if (which == 2) parse_coeffs(buf,"ebt",0,1,doffset);
    else if (which == 3) parse_coeffs(buf,"at",0,1,doffset);
    else if (which == 4) parse_coeffs(buf,"aat",0,1,doffset);
    else if (which == 5) parse_coeffs(buf,"bb13",0,1,doffset);
    if (ncoeffarg == 0)
      error->all(FLERR,"Unexpected empty line in DihedralCoeffs section");
    force->dihedral->coeff(ncoeffarg,coeffarg);
    buf = next + 1;
  }
  delete [] original;
}

/* ---------------------------------------------------------------------- */

void ReadData::impropercoeffs(int which)
{
  if (!nimpropertypes) return;

  char *next;
  char *buf = new char[nimpropertypes*MAXLINE];

  int eof = utils::read_lines_from_file(fp,nimpropertypes,MAXLINE,buf,me,world);
  if (eof) error->all(FLERR,"Unexpected end of data file");

  char *original = buf;
  for (int i = 0; i < nimpropertypes; i++) {
    next = strchr(buf,'\n');
    *next = '\0';
    if (which == 0) parse_coeffs(buf,nullptr,0,1,ioffset);
    else if (which == 1) parse_coeffs(buf,"aa",0,1,ioffset);
    if (ncoeffarg == 0) error->all(FLERR,"Unexpected empty line in ImproperCoeffs section");
    force->improper->coeff(ncoeffarg,coeffarg);
    buf = next + 1;
  }
  delete [] original;
}

/* ----------------------------------------------------------------------
   read fix section, pass lines to fix to process
   n = index of fix
------------------------------------------------------------------------- */

void ReadData::fix(int ifix, char *keyword)
{
  int nchunk,eof;

  bigint nline = modify->fix[ifix]->read_data_skip_lines(keyword);

  bigint nread = 0;
  while (nread < nline) {
    nchunk = MIN(nline-nread,CHUNK);
    eof = utils::read_lines_from_file(fp,nchunk,MAXLINE,buffer,me,world);
    if (eof) error->all(FLERR,"Unexpected end of data file");
    modify->fix[ifix]->read_data_section(keyword,nchunk,buffer,id_offset);
    nread += nchunk;
  }
}

/* ----------------------------------------------------------------------
   reallocate the count vector from cmax to amax+1 and return new length
   zero new locations
------------------------------------------------------------------------- */

int ReadData::reallocate(int **pcount, int cmax, int amax)
{
  int *count = *pcount;
  memory->grow(count,amax+1,"read_data:count");
  for (int i = cmax; i <= amax; i++) count[i] = 0;
  *pcount = count;
  return amax+1;
}

/* ----------------------------------------------------------------------
   proc 0 opens data file
   test if compressed
------------------------------------------------------------------------- */

void ReadData::open(const std::string &file)
{
  if (platform::has_compress_extension(file)) {
    compressed = 1;
    fp = platform::compressed_read(file);
    if (!fp) error->one(FLERR,"Cannot open compressed file {}", file);
  } else {
    compressed = 0;
    fp = fopen(file.c_str(),"r");
    if (!fp) error->one(FLERR,"Cannot open file {}: {}", file, utils::getsyserror());
  }
}

/* ----------------------------------------------------------------------
   grab next keyword
   read lines until one is non-blank
   keyword is all text on line w/out leading & trailing white space
   optional style can be appended after comment char '#'
   read one additional line (assumed blank)
   if any read hits EOF, set keyword to empty
   if first = 1, line variable holds non-blank line that ended header
------------------------------------------------------------------------- */

void ReadData::parse_keyword(int first)
{
  int eof = 0;
  int done = 0;

  // proc 0 reads upto non-blank line plus 1 following line
  // eof is set to 1 if any read hits end-of-file

  if (me == 0) {
    if (!first) {
      if (utils::fgets_trunc(line,MAXLINE,fp) == nullptr) eof = 1;
    }
    while (eof == 0 && done == 0) {
      int blank = strspn(line," \t\n\r");
      if ((blank == (int)strlen(line)) || (line[blank] == '#')) {
        if (utils::fgets_trunc(line,MAXLINE,fp) == nullptr) eof = 1;
      } else done = 1;
    }
    if (utils::fgets_trunc(buffer,MAXLINE,fp) == nullptr) {
      eof = 1;
      buffer[0] = '\0';
    }
  }

  // if eof, set keyword empty and return

  MPI_Bcast(&eof,1,MPI_INT,0,world);
  if (eof) {
    keyword[0] = '\0';
    return;
  }

  // bcast keyword line to all procs

  int n;
  if (me == 0) n = strlen(line) + 1;
  MPI_Bcast(&n,1,MPI_INT,0,world);
  MPI_Bcast(line,n,MPI_CHAR,0,world);

  // store optional "style" following comment char '#' after keyword

  char *ptr;
  if ((ptr = strchr(line,'#'))) {
    *ptr++ = '\0';
    while (*ptr == ' ' || *ptr == '\t') ptr++;
    int stop = strlen(ptr) - 1;
    while (ptr[stop] == ' ' || ptr[stop] == '\t'
           || ptr[stop] == '\n' || ptr[stop] == '\r') stop--;
    ptr[stop+1] = '\0';
    strcpy(style,ptr);
  } else style[0] = '\0';

  // copy non-whitespace portion of line into keyword

  int start = strspn(line," \t\n\r");
  int stop = strlen(line) - 1;
  while (line[stop] == ' ' || line[stop] == '\t'
         || line[stop] == '\n' || line[stop] == '\r') stop--;
  line[stop+1] = '\0';
  strcpy(keyword,&line[start]);
}

/* ----------------------------------------------------------------------
   proc 0 reads N lines from file
   could be skipping Natoms lines, so use bigints
------------------------------------------------------------------------- */

void ReadData::skip_lines(bigint n)
{
  if (me) return;
  if (n <= 0) return;
  char *eof = nullptr;
  for (bigint i = 0; i < n; i++) eof = utils::fgets_trunc(line,MAXLINE,fp);
  if (eof == nullptr) error->one(FLERR,"Unexpected end of data file");
}

/* ----------------------------------------------------------------------
   parse a line of coeffs into words, storing them in ncoeffarg,coeffarg
   trim anything from '#' onward
   word strings remain in line, are not copied
   if addstr != nullptr, add addstr as extra arg for class2 angle/dihedral/improper
     if 2nd word starts with letter, then is hybrid style, add addstr after it
     else add addstr before 2nd word
   if dupflag, duplicate 1st word, so pair_coeff "2" becomes "2 2"
   if noffset, add offset to first noffset args, which are atom/bond/etc types
------------------------------------------------------------------------- */

void ReadData::parse_coeffs(char *line, const char *addstr,
                            int dupflag, int noffset, int offset)
{
  char *ptr;
  if ((ptr = strchr(line,'#'))) *ptr = '\0';

  ncoeffarg = 0;
  char *word = line;
  char *end = line + strlen(line)+1;

  while (word < end) {
    word += strspn(word," \t\r\n\f");
    word[strcspn(word," \t\r\n\f")] = '\0';
    if (strlen(word) == 0) break;
    if (ncoeffarg == maxcoeffarg) {
      maxcoeffarg += DELTA;
      coeffarg = (char **)
        memory->srealloc(coeffarg,maxcoeffarg*sizeof(char *),"read_data:coeffarg");
    }
    if (addstr && ncoeffarg == 1 && !islower(word[0])) coeffarg[ncoeffarg++] = (char *) addstr;
    coeffarg[ncoeffarg++] = word;
    if (addstr && ncoeffarg == 2 && islower(word[0])) coeffarg[ncoeffarg++] = (char *) addstr;
    if (dupflag && ncoeffarg == 1) coeffarg[ncoeffarg++] = word;
    word += strlen(word)+1;
  }

  // to avoid segfaults on empty lines

  if (ncoeffarg == 0) return;

  if (noffset) {
    int value = utils::inumeric(FLERR,coeffarg[0],false,lmp);
    sprintf(argoffset1,"%d",value+offset);
    coeffarg[0] = argoffset1;
    if (noffset == 2) {
      value = utils::inumeric(FLERR,coeffarg[1],false,lmp);
      sprintf(argoffset2,"%d",value+offset);
      coeffarg[1] = argoffset2;
    }
  }
}

/* ----------------------------------------------------------------------
   compare two style strings if they both exist
   one = comment in data file section, two = currently-defined style
   ignore suffixes listed in suffixes array at top of file
------------------------------------------------------------------------- */

int ReadData::style_match(const char *one, const char *two)
{
  int i,delta,len,len1,len2;

  if ((one == nullptr) || (two == nullptr)) return 1;

  len1 = strlen(one);
  len2 = strlen(two);

  for (i = 0; suffixes[i] != nullptr; i++) {
    len = strlen(suffixes[i]);
    if ((delta = len1 - len) > 0)
      if (strcmp(one+delta,suffixes[i]) == 0) len1 = delta;
    if ((delta = len2 - len) > 0)
      if (strcmp(two+delta,suffixes[i]) == 0) len2 = delta;
  }

  if ((len1 == 0) || (len1 == len2) || (strncmp(one,two,len1) == 0)) return 1;
  return 0;
}<|MERGE_RESOLUTION|>--- conflicted
+++ resolved
@@ -40,10 +40,6 @@
 
 #include <cctype>
 #include <cstring>
-<<<<<<< HEAD
-#include <string>
-=======
->>>>>>> 6043b279
 #include <unordered_set>
 
 using namespace LAMMPS_NS;
