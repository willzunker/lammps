--- conflicted
+++ resolved
@@ -67,12 +67,8 @@
 
   // optional args
 
-<<<<<<< HEAD
-  int addflag,offsetflag,shiftflag,coeffflag,settypeflag;
-  int tlabelflag,blabelflag,alabelflag,dlabelflag,ilabelflag;
-=======
-  int addflag, offsetflag, shiftflag, coeffflag;
->>>>>>> d74d7cfd
+  int addflag, offsetflag, shiftflag, coeffflag, settypeflag;
+  int tlabelflag, blabelflag, alabelflag, dlabelflag, ilabelflag;
   tagint addvalue;
   int toffset, boffset, aoffset, doffset, ioffset;
   double shift[3];
